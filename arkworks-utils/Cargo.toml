[package]
name = "arkworks-utils"
<<<<<<< HEAD
version = "0.4.20"
=======
version = "0.4.19"
>>>>>>> 91bb6eb7
authors = ["Webb Developers"]
edition = "2018"
description = "Webb protocol's utils for zero-knowledge gadgets written using Arkworks"
license = "MIT/Apache-2.0"
repository = "https://github.com/webb-tools/arkworks-gadgets"
homepage = "https://webb.tools"

# See more keys and their definitions at https://doc.rust-lang.org/cargo/reference/manifest.html

[dependencies]
ark-crypto-primitives = { version = "^0.3.0", features = ["r1cs"], default-features = false }
ark-ff = { version = "^0.3.0", default-features = false }
ark-std = { version = "^0.3.0", default-features = false }
ark-r1cs-std = { version = "^0.3.0", default-features = false }
ark-relations = { version = "^0.3.0", default-features = false }

ark-marlin = {version = "^0.3.0", default-features = false }
ark-groth16 = {version = "^0.3.0", default-features = false }
blake2 = { version = "0.9", default-features = false }
ark-poly-commit = { version = "^0.3.0", default-features = false }
ark-poly = { version = "^0.3.0", default-features = false }
ark-snark = { version = "^0.3.0", default-features = false }
ark-ec = { version = "^0.3.0", default-features = false }
ark-serialize = {version = "^0.3.0", default-features = false }
digest = { version = "0.9" }

# curves
ark-ed-on-bls12-381 = { version = "^0.3.0", default-features = false, features = [ "r1cs" ] }
ark-ed-on-bn254 = { version = "^0.3.0", default-features = false, features = [ "r1cs" ] }
ark-bls12-381 = { version = "^0.3.0", default-features = false, features = [ "curve" ] }
ark-bn254 = { version = "^0.3.0", default-features = false, features = [ "curve" ] }

[features]
default = ["std", "r1cs", "default_mimc", "default_poseidon"]
default_mimc = ["mimc_220_ed_on_bn254"]
default_poseidon = [
    "poseidon_bls381_x3_3",
    "poseidon_bls381_x3_5",
    "poseidon_bls381_x5_5",
    "poseidon_bls381_x5_3",
    "poseidon_bn254_x5_5",
    "poseidon_bn254_x5_4",
    "poseidon_bn254_x5_3",
    "poseidon_bn254_x5_2",
    "poseidon_bls381_x17_5",
    "poseidon_bls381_x17_3",
    "poseidon_bn254_x17_5",
    "poseidon_bn254_x17_3",
    "poseidon_bn254_x3_3",
    "poseidon_bn254_x3_5",
]

test = ["poseidon_bn254_x5_5", "poseidon_bn254_x5_3"]
r1cs = []
std = ["ark-std/std"]
all = [
    "poseidon_bls381_x3_5",
    "poseidon_bls381_x3_3",
    "poseidon_bls381_x5_5",
    "poseidon_bls381_x5_3",
    "poseidon_bls381_x17_5",
    "poseidon_bls381_x17_3",
    "poseidon_bn254_x3_5",
    "poseidon_bn254_x3_3",
    "poseidon_bn254_x5_5",
    "poseidon_bn254_x5_4",
    "poseidon_bn254_x5_3",
    "poseidon_bn254_x5_2",
    "poseidon_bn254_x17_5",
    "poseidon_bn254_x17_3",
]
poseidon_bls381_x3_5 = []
poseidon_bls381_x3_3 = []
poseidon_bls381_x5_5 = []
poseidon_bls381_x5_3 = []
poseidon_bls381_x17_5 = []
poseidon_bls381_x17_3 = []

poseidon_bn254_x3_5 = []
poseidon_bn254_x3_3 = []
poseidon_bn254_x5_5 = []
poseidon_bn254_x5_4 = []
poseidon_bn254_x5_3 = []
poseidon_bn254_x5_2 = []
poseidon_bn254_x17_5 = []
poseidon_bn254_x17_3 = []

mimc_220_ed_on_bn254 = []<|MERGE_RESOLUTION|>--- conflicted
+++ resolved
@@ -1,10 +1,6 @@
 [package]
 name = "arkworks-utils"
-<<<<<<< HEAD
 version = "0.4.20"
-=======
-version = "0.4.19"
->>>>>>> 91bb6eb7
 authors = ["Webb Developers"]
 edition = "2018"
 description = "Webb protocol's utils for zero-knowledge gadgets written using Arkworks"
