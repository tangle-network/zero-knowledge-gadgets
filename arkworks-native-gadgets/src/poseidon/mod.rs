--- conflicted
+++ resolved
@@ -1,4 +1,3 @@
-<<<<<<< HEAD
 // This file is part of Webb and was adapted from Arkworks.
 //
 // Copyright (C) 2021 Webb Technologies Inc.
@@ -16,8 +15,6 @@
 // See the License for the specific language governing permissions and
 // limitations under the License.
 
-=======
->>>>>>> 85673bf4
 //! A native implementation of the Poseidon hash function.
 //!
 //! The Poseidon hash function takes in a vector of elements of a prime field
@@ -30,21 +27,6 @@
 //!
 //! After this initial padding, Poseidon hashes the input vector through a
 //! number of cryptographic rounds, which can either be full rounds or partial
-<<<<<<< HEAD
-//! rounds. (After the input vector begins to be processed, we call it the 
-//! *state* vector).
-//! 
-//! Each round is of the form ARC --> SB --> M, where
-//! - ARC stands for "add round constants."
-//! - SB stands for "S-box", (or "sub words") which means
-//! 	- raising **all** entries of the state vector to a fixed power alpha, 
-//! 	in a full round.
-//! 	- raising **only the first** entry of the state vector to a fixed power 
-//! 	alpha, in a partial round.
-//! - M stands for "mix layer," which means multiplying the state vector by a
-//!   fixed [MDS matrix](https://en.wikipedia.org/wiki/MDS_matrix).
-//! 
-=======
 //! rounds. (After the input vector begins to be processed, we call it the
 //! *state* vector).
 //!
@@ -58,21 +40,11 @@
 //! - M stands for "mix layer," which means multiplying the state vector by a
 //!   fixed [MDS matrix](https://en.wikipedia.org/wiki/MDS_matrix).
 //!
->>>>>>> 85673bf4
 //! The output is the first entry of the state vector after the final round.
 //!
 //! The round constants and MDS matrix are precomputed and passed to Poseidon as
 //! parameters `round_keys` and `mds_matrix`, respectively.  There is a separate
 //! module `sbox` for setting the exponent alpha, which is passed to Poseidon as
-<<<<<<< HEAD
-//! `sbox.0`.  Common values of alpha, which are supported in `sbox`, are 
-//! 3, 5, 17, and -1: the default value is 5.
-//!
-//! Note that this is the *original* Poseidon hash function described in [the
-//! paper of Grassi, Khovratovich, 
-//! Rechberger, Roy, and Schofnegger](https://eprint.iacr.org/2019/458.pdf), 
-//! and NOT the optimized version described in 
-=======
 //! `sbox.0`.  Common values of alpha, which are supported in `sbox`, are
 //! 3, 5, 17, and -1: the default value is 5.
 //!
@@ -80,7 +52,6 @@
 //! paper of Grassi, Khovratovich,
 //! Rechberger, Roy, and Schofnegger](https://eprint.iacr.org/2019/458.pdf),
 //! and NOT the optimized version described in
->>>>>>> 85673bf4
 //! [this page by Feng](https://hackmd.io/8MdoHwoKTPmQfZyIKEYWXQ).
 
 /// Importing dependencies
@@ -96,16 +67,9 @@
 #[derive(Debug)]
 
 /// Error enum for the Poseidon hash function.  
-<<<<<<< HEAD
-/// 
-/// See Variants for more information about when this error is thrown.
-pub enum PoseidonError {
-
-=======
 ///
 /// See Variants for more information about when this error is thrown.
 pub enum PoseidonError {
->>>>>>> 85673bf4
 	/// Thrown if the S-box exponent alpha is not 3, 5, 17, or -1.
 	InvalidSboxSize(i8),
 
@@ -138,29 +102,19 @@
 pub struct PoseidonParameters<F: PrimeField> {
 	/// Round constants
 	pub round_keys: Vec<F>,
-<<<<<<< HEAD
+
 	/// MDS matrix to apply in the mix layer.
 	pub mds_matrix: Vec<Vec<F>>,
-=======
-
-	/// MDS matrix to apply in the mix layer.
-	pub mds_matrix: Vec<Vec<F>>,
-
->>>>>>> 85673bf4
+
 	/// Number of full rounds
 	pub full_rounds: u8,
 
 	/// Number of partial rounds
 	pub partial_rounds: u8,
-<<<<<<< HEAD
+
 	/// Length of the input, in field elements, plus one zero element.
 	pub width: u8,
-=======
-
-	/// Length of the input, in field elements, plus one zero element.
-	pub width: u8,
-
->>>>>>> 85673bf4
+
 	/// S-box to apply in the sub words layer.
 	pub sbox: PoseidonSbox,
 }
@@ -184,7 +138,6 @@
 		}
 	}
 
-
 	pub fn generate<R: Rng>(_rng: &mut R) -> Self {
 		unimplemented!();
 	}
@@ -192,11 +145,7 @@
 	/// The MDS matrices used for the Poseidon hash functions of widths 2-17
 	/// have been pre-computed, audited for security, and published.
 	/// If we wanted to generated our own MDS matrix we could write and use
-<<<<<<< HEAD
-	/// this function, but for the moment we only use the published matrices, 
-=======
 	/// this function, but for the moment we only use the published matrices,
->>>>>>> 85673bf4
 	/// so it remains unimplemented.
 	pub fn create_mds<R: Rng>(_rng: &mut R) -> Vec<Vec<F>> {
 		unimplemented!();
@@ -205,27 +154,12 @@
 	/// The round constants used for the Poseidon hash functions of widths 2-17
 	/// have been pre-computed, audited for security, and published.
 	/// If we wanted to generated our own round constants we could write and use
-<<<<<<< HEAD
-	/// this function, but for the moment we only use the published round constants, 
-	/// so it remains unimplemented.
-=======
 	/// this function, but for the moment we only use the published round
 	/// constants, so it remains unimplemented.
->>>>>>> 85673bf4
 	pub fn create_round_keys<R: Rng>(_rng: &mut R) -> Vec<F> {
 		unimplemented!();
 	}
 
-<<<<<<< HEAD
-	/// Encodes the PoseidonParameters struct as a bytestring (vector of u8 integers),
-	/// in the following way: [width, number of full rounds, number of partial rounds,
-	/// S-box exponent alpha, round constant length, round constants, 
-	/// MDS matrix length, MDS matrix]. Bytes are stored the big-endian way.
-	pub fn to_bytes(&self) -> Vec<u8> {
-		let max_elt_size = F::BigInt::NUM_LIMBS * 8;
-		let mut buf: Vec<u8> = vec![];
-		
-=======
 	/// Encodes the PoseidonParameters struct as a bytestring (vector of u8
 	/// integers), in the following way: [width, number of full rounds, number
 	/// of partial rounds, S-box exponent alpha, round constant length, round
@@ -235,7 +169,6 @@
 		let max_elt_size = F::BigInt::NUM_LIMBS * 8;
 		let mut buf: Vec<u8> = vec![];
 
->>>>>>> 85673bf4
 		buf.extend(&self.width.to_be_bytes());
 		buf.extend(&self.full_rounds.to_be_bytes());
 		buf.extend(&self.partial_rounds.to_be_bytes());
@@ -271,13 +204,8 @@
 	}
 
 	/// Decodes a (valid) bytestring into a PoseidonParameters struct.
-<<<<<<< HEAD
-	/// Throws an error if the bytestring is not valid, i.e., is not the result of
-	/// encoding an instance of PoseidonParameters with `to_bytes`.
-=======
 	/// Throws an error if the bytestring is not valid, i.e., is not the result
 	/// of encoding an instance of PoseidonParameters with `to_bytes`.
->>>>>>> 85673bf4
 	pub fn from_bytes(mut bytes: &[u8]) -> Result<Self, Error> {
 		let mut width_u8 = [0u8; 1];
 		bytes.read_exact(&mut width_u8)?;
@@ -349,15 +277,9 @@
 pub trait FieldHasher<F: PrimeField> {
 	fn hash(&self, inputs: &[F]) -> Result<F, PoseidonError>;
 
-<<<<<<< HEAD
-	/// With this method we separate the special case when the length of the 
-	/// input vector is 2, since hashing together two field elements is particularly
-	/// useful in Merkle trees.
-=======
 	/// With this method we separate the special case when the length of the
 	/// input vector is 2, since hashing together two field elements is
 	/// particularly useful in Merkle trees.
->>>>>>> 85673bf4
 	fn hash_two(&self, left: &F, right: &F) -> Result<F, PoseidonError>;
 }
 
@@ -392,21 +314,13 @@
 			let half_rounds = full_rounds / 2;
 
 			if r < half_rounds || r >= half_rounds + partial_rounds {
-<<<<<<< HEAD
 				// Applying an exponentiation S-box to the *first* entry of the
-=======
-				// Applying an exponentiation S-box to the -first- entry of the
->>>>>>> 85673bf4
 				// state vector, during partial rounds
 				state
 					.iter_mut()
 					.try_for_each(|a| self.params.sbox.apply_sbox(*a).map(|f| *a = f))?;
 			} else {
-<<<<<<< HEAD
 				//Applying an exponentiation S-box to *all* entries of the state
-=======
-				//Applying an exponentiation S-box to -all- entries of the state
->>>>>>> 85673bf4
 				// vector, during full rounds
 				state[0] = self.params.sbox.apply_sbox(state[0])?;
 			}
