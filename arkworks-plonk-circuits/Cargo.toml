--- conflicted
+++ resolved
@@ -13,11 +13,8 @@
 [dependencies]
 arkworks-native-gadgets = { path = "../arkworks-native-gadgets", version = "0.5.0", default-features = false }
 arkworks-plonk-gadgets = { path = "../arkworks-plonk-gadgets", version = "0.1.0", default-features = false }
-<<<<<<< HEAD
-=======
 
 plonk-core = { version = "^0.8", git = "https://github.com/ZK-Garage/plonk", features = ["trace"], default-features = false }
->>>>>>> 27173faf
 ark-crypto-primitives = { version = "^0.3.0", features = ["r1cs"], default-features = false }
 ark-ff = { version = "^0.3.0", default-features = false }
 ark-std = { version = "^0.3.0", default-features = false }
@@ -26,13 +23,6 @@
 ark-ec = { version = "^0.3.0", default-features = false }
 
 [dev-dependencies]
-<<<<<<< HEAD
-arkworks-utils = { path = "../arkworks-utils",  version = "0.5.0" }
-# curves
-ark-ed-on-bn254 = { version = "^0.3.0", default-features = false, features = [ "r1cs" ] }
-ark-bn254 = { version = "^0.3.0", default-features = false, features = [ "curve" ] }
-ark-bls12-381 = { version = "^0.3.0", default-features = false, features = [ "curve" ] }
-=======
 # curves
 ark-ed-on-bn254 = { version = "^0.3.0", default-features = false, features = [ "r1cs" ] }
 ark-bn254 = { version = "^0.3.0", default-features = false, features = [ "curve" ] }
@@ -44,7 +34,6 @@
 version = "0.5.0"
 default-features = false
 features = ["poseidon_bn254_x5_2", "poseidon_bn254_x5_3", "poseidon_bn254_x5_4", "poseidon_bn254_x5_5"]
->>>>>>> 27173faf
 
 ark-serialize = {version = "^0.3.0", default-features = false }
 
