use crate::{
	arbitrary::bridge_data::{constraints::InputVar as ArbitraryInputVar, Input as ArbitraryInput},
	keypair::vanchor::{constraints::KeypairVar, Keypair},
	leaf::vanchor::{
		constraints::{
			PrivateVar as LeafPrivateInputsVar, PublicVar as LeafPublicInputsVar, VAnchorLeafGadget,
		},
		Private as LeafPrivateInputs, Public as LeafPublicInputs,
	},
	merkle_tree::{constraints::PathVar, Config as MerkleConfig, Path},
	set::membership::{
		constraints::{PrivateVar as SetPrivateInputsVar, SetMembershipGadget},
		Private as SetPrivateInputs,
	},
	Vec,
};
use ark_crypto_primitives::{crh::CRHGadget, CRH};
use ark_ff::fields::PrimeField;
use ark_r1cs_std::{eq::EqGadget, fields::fp::FpVar, prelude::*};
use ark_relations::r1cs::{ConstraintSynthesizer, ConstraintSystemRef, SynthesisError};
use ark_std::{cmp::Ordering::Less, marker::PhantomData};
pub struct VAnchorCircuit<
	F: PrimeField,
	// Hasher for the leaf creation,  Nullifier, Public key generation
	H2: CRH,
	HG2: CRHGadget<H2, F>,
	H4: CRH,
	HG4: CRHGadget<H4, F>,
	H5: CRH,
	HG5: CRHGadget<H5, F>,
	// Merkle config and hasher gadget for the tree
	C: MerkleConfig,
	LHGT: CRHGadget<C::LeafH, F>,
	HGT: CRHGadget<C::H, F>,
	const K: usize,
	const N_INS: usize,
	const N_OUTS: usize,
	const M: usize,
> {
	public_amount: F,
	ext_data_hash: ArbitraryInput<F>,

	leaf_private_inputs: Vec<LeafPrivateInputs<F>>, // amount, blinding
	keypair_inputs: Vec<Keypair<F, H2, H4, H5>>,
	leaf_public_input: LeafPublicInputs<F>,          // chain_id
	set_private_inputs: Vec<SetPrivateInputs<F, M>>, // diffs
	root_set: [F; M],
	hasher_params_w2: H2::Parameters,
	hasher_params_w4: H4::Parameters,
	hasher_params_w5: H5::Parameters,
	paths: Vec<Path<C, K>>,
	indices: Vec<F>,
	nullifier_hash: Vec<H4::Output>,

	output_commitment: Vec<H5::Output>,
	out_leaf_private: Vec<LeafPrivateInputs<F>>,
	out_leaf_public: Vec<LeafPublicInputs<F>>,
	out_pubkey: Vec<F>,

	_hasher2: PhantomData<H2>,
	_hasher2_gadget: PhantomData<HG2>,
	_hasher4: PhantomData<H4>,
	_hasher4_gadget: PhantomData<HG4>,
	_hasher5: PhantomData<H5>,
	_hasher5_gadget: PhantomData<HG5>,
	_leaf_hasher_gadget: PhantomData<LHGT>,
	_tree_hasher_gadget: PhantomData<HGT>,
	_merkle_config: PhantomData<C>,
}

impl<
		F,
		H2,
		HG2,
		H4,
		HG4,
		H5,
		HG5,
		C,
		LHGT,
		HGT,
		const K: usize,
		const N_INS: usize,
		const N_OUTS: usize,
		const M: usize,
	> VAnchorCircuit<F, H2, HG2, H4, HG4, H5, HG5, C, LHGT, HGT, K, N_INS, N_OUTS, M>
where
	F: PrimeField,
	H2: CRH,
	HG2: CRHGadget<H2, F>,
	H4: CRH,
	HG4: CRHGadget<H4, F>,
	H5: CRH,
	HG5: CRHGadget<H5, F>,
	C: MerkleConfig,
	LHGT: CRHGadget<C::LeafH, F>,
	HGT: CRHGadget<C::H, F>,
{
	pub fn new(
		public_amount: F,
		ext_data_hash: ArbitraryInput<F>,
		leaf_private_inputs: Vec<LeafPrivateInputs<F>>,
		keypair_inputs: Vec<Keypair<F, H2, H4, H5>>,
		leaf_public_input: LeafPublicInputs<F>,
		set_private_inputs: Vec<SetPrivateInputs<F, M>>,
		root_set: [F; M],
		hasher_params_w2: H2::Parameters,
		hasher_params_w4: H4::Parameters,
		hasher_params_w5: H5::Parameters,
		paths: Vec<Path<C, K>>,
		indices: Vec<F>,
		nullifier_hash: Vec<H4::Output>,
		output_commitment: Vec<H5::Output>,
		out_leaf_private: Vec<LeafPrivateInputs<F>>,
		out_leaf_public: Vec<LeafPublicInputs<F>>,
		out_pubkey: Vec<F>,
	) -> Self {
		Self {
			public_amount,
			ext_data_hash,
			leaf_private_inputs,
			keypair_inputs,
			leaf_public_input,
			set_private_inputs,
			root_set,
			hasher_params_w2,
			hasher_params_w4,
			hasher_params_w5,
			paths,
			indices,
			nullifier_hash,
			output_commitment,
			out_leaf_private,
			out_leaf_public,
			out_pubkey,
			_hasher2: PhantomData,
			_hasher2_gadget: PhantomData,
			_hasher4: PhantomData,
			_hasher4_gadget: PhantomData,
			_hasher5: PhantomData,
			_hasher5_gadget: PhantomData,
			_leaf_hasher_gadget: PhantomData,
			_tree_hasher_gadget: PhantomData,
			_merkle_config: PhantomData,
		}
	}

	pub fn verify_input_var(
		&self,
		hasher_params_w2_var: &HG2::ParametersVar,
		hasher_params_w4_var: &HG4::ParametersVar,
		hasher_params_w5_var: &HG5::ParametersVar,
		leaf_private_var: &Vec<LeafPrivateInputsVar<F>>,
		inkeypair_var: &Vec<KeypairVar<F, H2, HG2, H4, HG4, H5, HG5>>,
		leaf_public_input_var: &LeafPublicInputsVar<F>,
		in_path_indices_var: &Vec<FpVar<F>>,
		in_path_elements_var: &Vec<PathVar<F, C, HGT, LHGT, K>>,
		in_nullifier_var: &Vec<HG4::OutputVar>,
		root_set_var: &Vec<FpVar<F>>,
		set_input_private_var: &Vec<SetPrivateInputsVar<F, M>>,
	) -> Result<FpVar<F>, SynthesisError> {
		let mut sums_ins_var = FpVar::<F>::zero();
		let mut in_amount_tx: FpVar<F>;

		for tx in 0..N_INS {
			// Computing the hash
			let in_utxo_hasher_var =
				VAnchorLeafGadget::<F, H2, HG2, H4, HG4, H5, HG5>::create_leaf(
					&leaf_private_var[tx],
					&inkeypair_var[tx].public_key(hasher_params_w2_var)?,
					&leaf_public_input_var,
					&hasher_params_w5_var,
				)?;
			// End of computing the hash

			// Nullifier
			let nullifier_hash =
				VAnchorLeafGadget::<F, H2, HG2, H4, HG4, H5, HG5>::create_nullifier(
					&inkeypair_var[tx].private_key()?,
					&in_utxo_hasher_var,
					&hasher_params_w4_var,
					&in_path_indices_var[tx],
				)?;

			nullifier_hash.enforce_equal(&in_nullifier_var[tx])?;

			// Add the roots and diffs signals to the vanchor circuit
			let roothash = &in_path_elements_var[tx].root_hash(&in_utxo_hasher_var)?;
			in_amount_tx = VAnchorLeafGadget::<F, H2, HG2, H4, HG4, H5, HG5>::get_amount(
				&leaf_private_var[tx],
			)?;
			let check = SetMembershipGadget::check_is_enabled(
				&roothash,
				&root_set_var,
				&set_input_private_var[tx],
				&in_amount_tx,
			)?;
			check.enforce_equal(&Boolean::TRUE)?;
<<<<<<< HEAD

=======
>>>>>>> 1933db9f
			sums_ins_var = sums_ins_var + in_amount_tx;
		}
		Ok(sums_ins_var)
	}

	// Verify correctness of transaction outputs
	pub fn verify_output_var(
		&self,
		hasher_params_w5_var: &HG5::ParametersVar,
		output_commitment_var: &Vec<HG5::OutputVar>,
		leaf_private_var: &Vec<LeafPrivateInputsVar<F>>,
		leaf_public_var: &Vec<LeafPublicInputsVar<F>>,
		out_pubkey_var: &Vec<FpVar<F>>,
		limit_var: &FpVar<F>,
	) -> Result<FpVar<F>, SynthesisError> {
		let mut sums_outs_var = FpVar::<F>::zero();

		for tx in 0..N_OUTS {
			// Computing the hash
			let out_utxo_hasher_var =
				VAnchorLeafGadget::<F, H2, HG2, H4, HG4, H5, HG5>::create_leaf(
					&leaf_private_var[tx],
					&out_pubkey_var[tx],
					&leaf_public_var[tx],
					&hasher_params_w5_var,
				)?;
			// End of computing the hash
			let out_amount_var = VAnchorLeafGadget::<F, H2, HG2, H4, HG4, H5, HG5>::get_amount(
				&leaf_private_var[tx],
			)?;
			out_utxo_hasher_var.enforce_equal(&output_commitment_var[tx])?;

			// Check that amount is less than 2^248 in the field (to prevent overflow)
			out_amount_var.enforce_cmp_unchecked(&limit_var, Less, false)?;

			sums_outs_var = sums_outs_var + out_amount_var;
		}
		Ok(sums_outs_var)
	}

	//Check that there are no same nullifiers among all inputs
	pub fn verify_no_same_nul(
		&self,
		in_nullifier_var: &Vec<HG4::OutputVar>,
	) -> Result<(), SynthesisError> {
		for i in 0..N_INS - 1 {
			for j in (i + 1)..N_INS {
				in_nullifier_var[i].enforce_not_equal(&in_nullifier_var[j])?;
			}
		}

		Ok(())
	}

	// Verify amount invariant
	pub fn verify_input_invariant(
		&self,
		public_amount_var: &FpVar<F>,
		sum_ins_var: &FpVar<F>,
		sum_outs_var: &FpVar<F>,
	) -> Result<(), SynthesisError> {
		let res = sum_ins_var + public_amount_var.clone();
		res.enforce_equal(&sum_outs_var)?;
		Ok(())
	}
	//TODO: Optional safety constraint to make sure extDataHash cannot be changed
}

impl<
		F,
		H2,
		HG2,
		H4,
		HG4,
		H5,
		HG5,
		C,
		LHGT,
		HGT,
		const K: usize,
		const N_INS: usize,
		const N_OUTS: usize,
		const M: usize,
	> Clone for VAnchorCircuit<F, H2, HG2, H4, HG4, H5, HG5, C, LHGT, HGT, K, N_INS, N_OUTS, M>
where
	F: PrimeField,
	H2: CRH,
	HG2: CRHGadget<H2, F>,
	H4: CRH,
	HG4: CRHGadget<H4, F>,
	H5: CRH,
	HG5: CRHGadget<H5, F>,
	C: MerkleConfig,
	LHGT: CRHGadget<C::LeafH, F>,
	HGT: CRHGadget<C::H, F>,
{
	fn clone(&self) -> Self {
		let public_amount = self.public_amount.clone();
		let ext_data_hash = self.ext_data_hash.clone();
		let leaf_private_inputs = self.leaf_private_inputs.clone();
		let leaf_public_input = self.leaf_public_input.clone();
		let set_private_inputs = self.set_private_inputs.clone();
		let root_set = self.root_set;
		let hasher_params_w2 = self.hasher_params_w2.clone();
		let hasher_params_w4 = self.hasher_params_w4.clone();
		let hasher_params_w5 = self.hasher_params_w5.clone();
		let paths = self.paths.clone();
		let indices = self.indices.clone();
		let nullifier_hash = self.nullifier_hash.clone();
		let keypair_inputs = self.keypair_inputs.clone();
		let output_commitment = self.output_commitment.clone();
		let out_leaf_private = self.out_leaf_private.clone();
		let out_leaf_public = self.out_leaf_public.clone();
		let out_pubkey = self.out_pubkey.clone();

		Self::new(
			public_amount,
			ext_data_hash,
			leaf_private_inputs,
			keypair_inputs,
			leaf_public_input,
			set_private_inputs,
			root_set,
			hasher_params_w2,
			hasher_params_w4,
			hasher_params_w5,
			paths,
			indices,
			nullifier_hash,
			output_commitment,
			out_leaf_private,
			out_leaf_public,
			out_pubkey,
		)
	}
}

impl<
		F,
		H2,
		HG2,
		H4,
		HG4,
		H5,
		HG5,
		C,
		LHGT,
		HGT,
		const K: usize,
		const N_INS: usize,
		const N_OUTS: usize,
		const M: usize,
	> ConstraintSynthesizer<F>
	for VAnchorCircuit<F, H2, HG2, H4, HG4, H5, HG5, C, LHGT, HGT, K, N_INS, N_OUTS, M>
where
	F: PrimeField,
	H2: CRH,
	HG2: CRHGadget<H2, F>,
	H4: CRH,
	HG4: CRHGadget<H4, F>,
	H5: CRH,
	HG5: CRHGadget<H5, F>,
	C: MerkleConfig,
	LHGT: CRHGadget<C::LeafH, F>,
	HGT: CRHGadget<C::H, F>,
{
	fn generate_constraints(self, cs: ConstraintSystemRef<F>) -> Result<(), SynthesisError> {
		let public_amount = self.public_amount.clone();
		let ext_data_hash = self.ext_data_hash.clone();
		let leaf_private = self.leaf_private_inputs.clone(); // amount, blinding
<<<<<<< HEAD
		let keypair_inputs = self.keypair_inputs.clone();
		let leaf_public_input = self.leaf_public_input.clone(); // chain id
=======
		let private_key_inputs = self.private_key_inputs.clone();
		let leaf_public = self.leaf_public_inputs.clone(); // chain id
>>>>>>> 1933db9f
		let set_private = self.set_private_inputs.clone();
		let root_set = self.root_set.clone();
		let hasher_params_w2 = self.hasher_params_w2.clone();
		let hasher_params_w4 = self.hasher_params_w4.clone();
		let hasher_params_w5 = self.hasher_params_w5.clone();
		let paths = self.paths.clone();
		let indices = self.indices.clone();
		let nullifier_hash = self.nullifier_hash.clone();

		let output_commitment = self.output_commitment.clone();
		let out_leaf_private = self.out_leaf_private.clone();
		let out_leaf_public = self.out_leaf_public.clone();
		let out_pubkey = self.out_pubkey.clone();
		// 2^248
		let limit: F = F::from_str(
			"452312848583266388373324160190187140051835877600158453279131187530910662656",
		)
		.unwrap_or_default();
		// check the previous conversion is done correctly
		assert_ne!(limit, F::default());

		// Generating vars
		// Public inputs
		let leaf_public_input_var =
			LeafPublicInputsVar::new_input(cs.clone(), || Ok(leaf_public_input.clone()))?;
		let public_amount_var = FpVar::<F>::new_input(cs.clone(), || Ok(public_amount))?;
		let root_set_var = Vec::<FpVar<F>>::new_input(cs.clone(), || Ok(root_set))?;
		let in_nullifier_var =
			Vec::<HG4::OutputVar>::new_input(cs.clone(), || Ok(nullifier_hash.clone()))?;
		let output_commitment_var =
			Vec::<HG5::OutputVar>::new_input(cs.clone(), || Ok(output_commitment.clone()))?;

		let arbitrary_input_var = ArbitraryInputVar::new_input(cs.clone(), || Ok(ext_data_hash))?;

		// Constants
		let limit_var: FpVar<F> = FpVar::<F>::new_constant(cs.clone(), limit)?;
		let hasher_params_w2_var = HG2::ParametersVar::new_constant(cs.clone(), hasher_params_w2)?;
		let hasher_params_w4_var = HG4::ParametersVar::new_constant(cs.clone(), hasher_params_w4)?;
		let hasher_params_w5_var = HG5::ParametersVar::new_constant(cs.clone(), hasher_params_w5)?;

		// Private inputs
		let leaf_private_var =
			Vec::<LeafPrivateInputsVar<F>>::new_witness(cs.clone(), || Ok(leaf_private.clone()))?;
		let inkeypair_var =
			Vec::<KeypairVar<F, H2, HG2, H4, HG4, H5, HG5>>::new_witness(cs.clone(), || {
				Ok(keypair_inputs.clone())
			})?;
		let set_input_private_var =
			Vec::<SetPrivateInputsVar<F, M>>::new_witness(cs.clone(), || Ok(set_private.clone()))?;
		let in_path_elements_var =
			Vec::<PathVar<F, C, HGT, LHGT, K>>::new_witness(cs.clone(), || Ok(paths.clone()))?;
		let in_path_indices_var = Vec::<FpVar<F>>::new_witness(cs.clone(), || Ok(indices.clone()))?;

		// Outputs
		let out_leaf_private_var = Vec::<LeafPrivateInputsVar<F>>::new_witness(cs.clone(), || {
			Ok(out_leaf_private.clone())
		})?;
		let out_leaf_public_var =
			Vec::<LeafPublicInputsVar<F>>::new_witness(cs.clone(), || Ok(out_leaf_public.clone()))?;
		let out_pubkey_var = Vec::<FpVar<F>>::new_witness(cs.clone(), || Ok(out_pubkey.clone()))?;

		// verify correctness of transaction inputs
		let sum_ins_var = self.verify_input_var(
			&hasher_params_w2_var,
			&hasher_params_w4_var,
			&hasher_params_w5_var,
			&leaf_private_var,
			&inkeypair_var,
			&leaf_public_input_var,
			&in_path_indices_var,
			&in_path_elements_var,
			&in_nullifier_var,
			&root_set_var,
			&set_input_private_var,
		)?;

		// verify correctness of transaction outputs
		let sum_outs_var = self.verify_output_var(
			&hasher_params_w5_var,
			&output_commitment_var,
			&out_leaf_private_var,
			&out_leaf_public_var,
			&out_pubkey_var,
			&limit_var,
		)?;

		// check that there are no same nullifiers among all inputs
		self.verify_no_same_nul(&in_nullifier_var)?;

		// verify amount invariant
		self.verify_input_invariant(&public_amount_var, &sum_ins_var, &sum_outs_var)?;

		// optional safety constraint to make sure extDataHash cannot be changed
		// TODO: Modify it when the Arbitrary gadget is Implemened for VAnchor
		ArbitraryInputVar::constrain(&arbitrary_input_var)?;

		Ok(())
	}
}

#[cfg(feature = "default_poseidon")]
#[cfg(test)]
mod test {
	use super::*;
	use crate::{
		ark_std::{One, Zero},
		keypair::vanchor::Keypair,
		leaf::vanchor::VAnchorLeaf,
		merkle_tree::{Config as MerkleConfig, SparseMerkleTree},
		poseidon::{
			constraints::CRHGadget as PCRHGadget, sbox::PoseidonSbox, PoseidonParameters, Rounds,
			CRH as PCRH,
		},
		setup::{bridge::*, common::*},
	};
	use ark_bn254::{Bn254, Fr as BnFr};
	use ark_ff::{to_bytes, UniformRand};
	use ark_groth16::Groth16;

	use ark_snark::SNARK;
	use ark_std::test_rng;
	use std::{rc::Rc, str::FromStr};

	pub const TEST_K: usize = 30;
	pub const TEST_N_INS_2: usize = 2;
	pub const TEST_N_OUTS_2: usize = 2;
	pub const TEST_M: usize = 2;

	#[derive(Default, Clone)]
	struct PoseidonRounds2;

	impl Rounds for PoseidonRounds2 {
		const FULL_ROUNDS: usize = 8;
		const PARTIAL_ROUNDS: usize = 56;
		const SBOX: PoseidonSbox = PoseidonSbox::Exponentiation(5);
		const WIDTH: usize = 2;
	}

	#[derive(Default, Clone)]
	struct PoseidonRounds4;

	impl Rounds for PoseidonRounds4 {
		const FULL_ROUNDS: usize = 8;
		const PARTIAL_ROUNDS: usize = 56;
		const SBOX: PoseidonSbox = PoseidonSbox::Exponentiation(5);
		const WIDTH: usize = 4;
	}

	#[derive(Default, Clone)]
	struct PoseidonRounds5;

	impl Rounds for PoseidonRounds5 {
		const FULL_ROUNDS: usize = 8;
		const PARTIAL_ROUNDS: usize = 60;
		const SBOX: PoseidonSbox = PoseidonSbox::Exponentiation(5);
		const WIDTH: usize = 5;
	}

	type PoseidonCRH2 = PCRH<BnFr, PoseidonRounds2>;
	type PoseidonCRH4 = PCRH<BnFr, PoseidonRounds4>;
	type PoseidonCRH5 = PCRH<BnFr, PoseidonRounds5>;

	type PoseidonCRH2Gadget = PCRHGadget<BnFr, PoseidonRounds2>;
	type PoseidonCRH4Gadget = PCRHGadget<BnFr, PoseidonRounds4>;
	type PoseidonCRH5Gadget = PCRHGadget<BnFr, PoseidonRounds5>;

	type KeyPair = Keypair<BnFr, PoseidonCRH2, PoseidonCRH4, PoseidonCRH5>;
	type Leaf = VAnchorLeaf<BnFr, PoseidonCRH2, PoseidonCRH4, PoseidonCRH5>;
	#[allow(non_camel_case_types)]
	#[derive(Clone, PartialEq)]
	pub struct TreeConfig_x5<F: PrimeField>(PhantomData<F>);
	impl<F: PrimeField> MerkleConfig for TreeConfig_x5<F> {
		type H = PoseidonCRH_x5_3<F>;
		type LeafH = LeafCRH<F>;

		const HEIGHT: u8 = (TEST_K as u8);
	}
	#[allow(non_camel_case_types)]
	pub type Tree_x5<BnFr> = SparseMerkleTree<TreeConfig_x5<BnFr>>;

	type VACircuit = VAnchorCircuit<
		BnFr,
		PoseidonCRH2,
		PoseidonCRH2Gadget,
		PoseidonCRH4,
		PoseidonCRH4Gadget,
		PoseidonCRH5,
		PoseidonCRH5Gadget,
		TreeConfig_x5<BnFr>,
		LeafCRHGadget<BnFr>,
		PoseidonCRH_x5_3Gadget<BnFr>,
		TEST_K,
		TEST_N_INS_2,
		TEST_N_OUTS_2,
		TEST_M,
	>;

	#[test]
	fn should_create_circuit_and_prove_groth16_2_input_2_output() {
		let rng = &mut test_rng();
		let curve = Curve::Bn254;
		let hasher_params_w5: PoseidonParameters<BnFr> = setup_params_x5_5(curve);
		let hasher_params_w4: PoseidonParameters<BnFr> = setup_params_x5_4(curve);
		let params3: PoseidonParameters<BnFr> = setup_params_x5_3(curve);
		let hasher_params_w2: PoseidonParameters<BnFr> = setup_params_x5_2(curve);
		let chain_id = BnFr::zero();
		let relayer = BnFr::rand(rng);
		let recipient = BnFr::rand(rng);
		let fee = BnFr::rand(rng);
		let refund = BnFr::rand(rng);

		let in_amount_1 = BnFr::one();
		let blinding_1 = BnFr::rand(rng);
		let in_amount_2 = BnFr::one() + BnFr::one();
		let blinding_2 = BnFr::rand(rng);
		let leaf_private_1 = LeafPrivateInputs::<BnFr>::new(&in_amount_1, &blinding_1);
		let leaf_private_2 = LeafPrivateInputs::<BnFr>::new(&in_amount_2, &blinding_2);
		let leaf_private_inputs = vec![leaf_private_1.clone(), leaf_private_2.clone()];

		let leaf_public_input = LeafPublicInputs::<BnFr>::new(chain_id.clone());

		let private_key_1 = BnFr::rand(rng);
		let keypair_1 = KeyPair::new(private_key_1.clone()).unwrap();
		let privkey = to_bytes![private_key_1].unwrap();
		let public_key_1 = PoseidonCRH2::evaluate(&hasher_params_w2, &privkey).unwrap();
		let private_key_2 = BnFr::rand(rng);
		let keypair_2 = KeyPair::new(private_key_2.clone()).unwrap();
		let privkey = to_bytes![private_key_2].unwrap();
		let public_key_2 = PoseidonCRH2::evaluate(&hasher_params_w2, &privkey).unwrap();
		let keypair_inputs = vec![keypair_1, keypair_2];

		let leaf_1 = Leaf::create_leaf(
			&leaf_private_1,
			&public_key_1,
			&leaf_public_input,
			&hasher_params_w5,
		)
		.unwrap();
		let commitment_1 = leaf_1.clone();
		let leaf_2 = Leaf::create_leaf(
			&leaf_private_2,
			&public_key_2,
			&leaf_public_input,
			&hasher_params_w5,
		)
		.unwrap();
		//let commitment_2 = leaf_2.clone(); //TODO: change after using the new
		// arbitrary

		let inner_params = Rc::new(params3.clone());
		let leaves = [leaf_1, leaf_2];
		let tree = Tree_x5::new_sequential(inner_params, Rc::new(()), &leaves).unwrap();

		let path_1 = tree.generate_membership_proof(0);
		let path_2 = tree.generate_membership_proof(1);
		let paths = vec![path_1.clone(), path_2.clone()];

		let public_amount = BnFr::one();
		//TODO: Change aritrary data
		let ext_data_hash_1 = setup_arbitrary_data(recipient, relayer, fee, refund, commitment_1);
		//let ext_data_hash_2 = setup_arbitrary_data(recipient, relayer, fee, refund,
		// commitment_2);
		let ext_data_hash = ext_data_hash_1; // TODO: change it with new Arbitrary values
		let root = tree.root().inner();

		let mut root_set = [BnFr::rand(rng); TEST_M];
		root_set[0] = root;
		assert_eq!(root_set.len(), TEST_M);
		let index_0: BnFr = path_1.get_index(&tree.root(), &leaf_1).unwrap();
		let index_1: BnFr = path_1.get_index(&tree.root(), &leaf_2).unwrap();
		assert_eq!(index_0, BnFr::zero());
		assert_eq!(index_1, BnFr::one());
		let indices = vec![index_0, index_1];

		let nullifier_hash_1 =
			Leaf::create_nullifier(&private_key_1, &leaf_1, &hasher_params_w4, &index_0).unwrap();
		let nullifier_hash_2 =
			Leaf::create_nullifier(&private_key_2, &leaf_2, &hasher_params_w4, &index_1).unwrap();
		let nullifier_hash = vec![nullifier_hash_1, nullifier_hash_2];

		let set_private_inputs_1 = setup_set(&root, &root_set);
		let set_private_inputs = vec![set_private_inputs_1.clone(), set_private_inputs_1.clone()];

		let out_chain_id_1 = BnFr::one();
		let out_amount_1 = public_amount + leaf_private_1.get_amount().unwrap();
		let out_pubkey_1 = BnFr::rand(rng);
		let out_blinding_1 = BnFr::rand(rng);

		let out_chain_id_2 = BnFr::one();
		let out_amount_2 = leaf_private_2.get_amount().unwrap();
		let out_pubkey_2 = BnFr::rand(rng);
		let out_blinding_2 = BnFr::rand(rng);

		let out_leaf_private_1 = LeafPrivateInputs::<BnFr>::new(&out_amount_1, &out_blinding_1);
		let out_leaf_private_2 = LeafPrivateInputs::<BnFr>::new(&out_amount_2, &out_blinding_2);
		let out_leaf_private = vec![out_leaf_private_1.clone(), out_leaf_private_2.clone()];

		let out_leaf_public_1 = LeafPublicInputs::<BnFr>::new(out_chain_id_1);
		let out_leaf_public_2 = LeafPublicInputs::<BnFr>::new(out_chain_id_2);
		let out_leaf_public = vec![out_leaf_public_1.clone(), out_leaf_public_2.clone()];

		let output_commitment_1 = Leaf::create_leaf(
			&out_leaf_private_1,
			&out_pubkey_1,
			&out_leaf_public_1,
			&hasher_params_w5,
		)
		.unwrap();

		let output_commitment_2 = Leaf::create_leaf(
			&out_leaf_private_2,
			&out_pubkey_2,
			&out_leaf_public_2,
			&hasher_params_w5,
		)
		.unwrap();

		let out_pubkey = vec![out_pubkey_1, out_pubkey_2];
		let output_commitment = vec![output_commitment_1, output_commitment_2];
		let circuit = VACircuit::new(
			public_amount.clone(),
			ext_data_hash.clone(),
			leaf_private_inputs,
			keypair_inputs,
			leaf_public_input,
			set_private_inputs,
			root_set.clone(),
			hasher_params_w2,
			hasher_params_w4,
			hasher_params_w5,
			paths,
			indices,
			nullifier_hash.clone(),
			output_commitment.clone(),
			out_leaf_private,
			out_leaf_public,
			out_pubkey,
		);

		let mut public_inputs = Vec::new();
		public_inputs.push(chain_id);
		public_inputs.push(public_amount);
		public_inputs.extend(root_set);
		public_inputs.extend(nullifier_hash);
		public_inputs.extend(output_commitment);
		public_inputs.push(ext_data_hash.recipient);
		public_inputs.push(ext_data_hash.relayer);
		public_inputs.push(ext_data_hash.fee);
		public_inputs.push(ext_data_hash.refund);
		public_inputs.push(ext_data_hash.commitment);

		let (pk, vk) = Groth16::<Bn254>::circuit_specific_setup(circuit.clone(), rng).unwrap();
		let proof = Groth16::<Bn254>::prove(&pk, circuit.clone(), rng).unwrap();
		let res = Groth16::<Bn254>::verify(&vk, &public_inputs, &proof).unwrap();

		assert!(res);
	}

	#[should_panic]
	#[test]
	fn should_fail_with_invalid_root() {
		let rng = &mut test_rng();
		let curve = Curve::Bn254;
		let hasher_params_w5: PoseidonParameters<BnFr> = setup_params_x5_5(curve);
		let hasher_params_w4: PoseidonParameters<BnFr> = setup_params_x5_4(curve);
		let params3: PoseidonParameters<BnFr> = setup_params_x5_3(curve);
		let hasher_params_w2: PoseidonParameters<BnFr> = setup_params_x5_2(curve);
		let chain_id = BnFr::zero();
		let relayer = BnFr::rand(rng);
		let recipient = BnFr::rand(rng);
		let fee = BnFr::rand(rng);
		let refund = BnFr::rand(rng);
<<<<<<< HEAD

		let in_amount_1 = BnFr::one();
		let blinding_1 = BnFr::rand(rng);
		let in_amount_2 = BnFr::one() + BnFr::one();
		let blinding_2 = BnFr::rand(rng);
		let leaf_private_1 = LeafPrivateInputs::<BnFr>::new(&in_amount_1, &blinding_1);
		let leaf_private_2 = LeafPrivateInputs::<BnFr>::new(&in_amount_2, &blinding_2);
		let leaf_private_inputs = vec![leaf_private_1.clone(), leaf_private_2.clone()];

		let leaf_public_input = LeafPublicInputs::<BnFr>::new(chain_id.clone());

		let private_key_1 = BnFr::rand(rng);
		let keypair_1 = KeyPair::new(private_key_1.clone()).unwrap();
		let privkey = to_bytes![private_key_1].unwrap();
		let public_key_1 = PoseidonCRH2::evaluate(&hasher_params_w2, &privkey).unwrap();
		let private_key_2 = BnFr::rand(rng);
		let keypair_2 = KeyPair::new(private_key_2.clone()).unwrap();
		let privkey = to_bytes![private_key_2].unwrap();
		let public_key_2 = PoseidonCRH2::evaluate(&hasher_params_w2, &privkey).unwrap();
		let keypair_inputs = vec![keypair_1, keypair_2];

		let leaf_1 = Leaf::create_leaf(
			&leaf_private_1,
			&public_key_1,
			&leaf_public_input,
			&hasher_params_w5,
		)
		.unwrap();
		let commitment_1 = leaf_1.clone();
		let leaf_2 = Leaf::create_leaf(
			&leaf_private_2,
			&public_key_2,
			&leaf_public_input,
			&hasher_params_w5,
		)
		.unwrap();
		//let commitment_2 = leaf_2.clone(); //TODO: change after using the new
		// arbitrary

		let inner_params = Rc::new(params3.clone());
		let leaves = [leaf_1, leaf_2];
		let tree = Tree_x5::new_sequential(inner_params, Rc::new(()), &leaves).unwrap();

		let path_1 = tree.generate_membership_proof(0);
		let path_2 = tree.generate_membership_proof(1);
		let paths = vec![path_1.clone(), path_2.clone()];

		let public_amount = BnFr::one();
=======
		let leaf_private = LeafPrivateInputs::<BnFr>::generate(rng);
		let leaf_public = LeafPublicInputs::<BnFr>::new(chain_id);
		let private_key = BnFr::rand(rng);
		let privkey = to_bytes![private_key].unwrap();
		let public_key = PoseidonCRH2::evaluate(&params2, &privkey).unwrap();
		let leaf = Leaf::create_leaf(&leaf_private, &public_key, &leaf_public, &params2).unwrap();
		let commitment = leaf.clone();

		let (tree, path) = setup_tree_and_create_path_tree_x5::<BnFr, TEST_N>(&[leaf], 0, &params3);
		let public_amount = BnFr::rand(rng);
>>>>>>> 1933db9f
		//TODO: Change aritrary data
		let ext_data_hash_1 = setup_arbitrary_data(recipient, relayer, fee, refund, commitment_1);
		//let ext_data_hash_2 = setup_arbitrary_data(recipient, relayer, fee, refund,
		// commitment_2);
		let ext_data_hash = ext_data_hash_1; // TODO: change it with new Arbitrary values
		let root = BnFr::rand(rng);

		let root_set = [root; TEST_M];

		let index_0: BnFr = path_1.get_index(&tree.root(), &leaf_1).unwrap();
		let index_1: BnFr = path_1.get_index(&tree.root(), &leaf_2).unwrap();
		assert_eq!(index_0, BnFr::zero());
		assert_eq!(index_1, BnFr::one());
		let indices = vec![index_0, index_1];

		let nullifier_hash_1 =
			Leaf::create_nullifier(&private_key_1, &leaf_1, &hasher_params_w4, &index_0).unwrap();
		let nullifier_hash_2 =
			Leaf::create_nullifier(&private_key_2, &leaf_2, &hasher_params_w4, &index_1).unwrap();
		let nullifier_hash = vec![nullifier_hash_1, nullifier_hash_2];

		let set_private_inputs_1 = setup_set(&root, &root_set);
		let set_private_inputs = vec![set_private_inputs_1.clone(), set_private_inputs_1.clone()];

		let out_chain_id_1 = BnFr::one();
		let out_amount_1 = public_amount + leaf_private_1.get_amount().unwrap();
		let out_pubkey_1 = BnFr::rand(rng);
		let out_blinding_1 = BnFr::rand(rng);

		let out_chain_id_2 = BnFr::one();
		let out_amount_2 = leaf_private_2.get_amount().unwrap();
		let out_pubkey_2 = BnFr::rand(rng);
		let out_blinding_2 = BnFr::rand(rng);

		let out_leaf_private_1 = LeafPrivateInputs::<BnFr>::new(&out_amount_1, &out_blinding_1);
		let out_leaf_private_2 = LeafPrivateInputs::<BnFr>::new(&out_amount_2, &out_blinding_2);
		let out_leaf_private = vec![out_leaf_private_1.clone(), out_leaf_private_2.clone()];

		let out_leaf_public_1 = LeafPublicInputs::<BnFr>::new(out_chain_id_1);
		let out_leaf_public_2 = LeafPublicInputs::<BnFr>::new(out_chain_id_2);
		let out_leaf_public = vec![out_leaf_public_1.clone(), out_leaf_public_2.clone()];

		let output_commitment_1 = Leaf::create_leaf(
			&out_leaf_private_1,
			&out_pubkey_1,
			&out_leaf_public_1,
			&hasher_params_w5,
		)
		.unwrap();

		let output_commitment_2 = Leaf::create_leaf(
			&out_leaf_private_2,
			&out_pubkey_2,
			&out_leaf_public_2,
			&hasher_params_w5,
		)
		.unwrap();

		let out_pubkey = vec![out_pubkey_1, out_pubkey_2];
		let output_commitment = vec![output_commitment_1, output_commitment_2];
		let circuit = VACircuit::new(
			public_amount.clone(),
			ext_data_hash.clone(),
			leaf_private_inputs,
			keypair_inputs,
			leaf_public_input,
			set_private_inputs,
			root_set.clone(),
			hasher_params_w2,
			hasher_params_w4,
			hasher_params_w5,
			paths,
			indices,
			nullifier_hash.clone(),
			output_commitment.clone(),
			out_leaf_private,
			out_leaf_public,
			out_pubkey,
		);

		let mut public_inputs = Vec::new();
		public_inputs.push(chain_id);
		public_inputs.push(public_amount);
		public_inputs.extend(root_set);
		public_inputs.extend(nullifier_hash);
		public_inputs.extend(output_commitment);
		public_inputs.push(ext_data_hash.recipient);
		public_inputs.push(ext_data_hash.relayer);
		public_inputs.push(ext_data_hash.fee);
		public_inputs.push(ext_data_hash.refund);
		public_inputs.push(ext_data_hash.commitment);

		let (pk, vk) = Groth16::<Bn254>::circuit_specific_setup(circuit.clone(), rng).unwrap();
		let proof = Groth16::<Bn254>::prove(&pk, circuit.clone(), rng).unwrap();
		let res = Groth16::<Bn254>::verify(&vk, &public_inputs, &proof).unwrap();

		assert!(res);
	}

	#[should_panic]
	#[test]
	fn should_fail_with_invalid_set() {
		let rng = &mut test_rng();
		let curve = Curve::Bn254;
		let hasher_params_w5: PoseidonParameters<BnFr> = setup_params_x5_5(curve);
		let hasher_params_w4: PoseidonParameters<BnFr> = setup_params_x5_4(curve);
		let params3: PoseidonParameters<BnFr> = setup_params_x5_3(curve);
		let hasher_params_w2: PoseidonParameters<BnFr> = setup_params_x5_2(curve);
		let chain_id = BnFr::zero();
		let relayer = BnFr::rand(rng);
		let recipient = BnFr::rand(rng);
		let fee = BnFr::rand(rng);
		let refund = BnFr::rand(rng);

		let in_amount_1 = BnFr::one();
		let blinding_1 = BnFr::rand(rng);
		let in_amount_2 = BnFr::one() + BnFr::one();
		let blinding_2 = BnFr::rand(rng);
		let leaf_private_1 = LeafPrivateInputs::<BnFr>::new(&in_amount_1, &blinding_1);
		let leaf_private_2 = LeafPrivateInputs::<BnFr>::new(&in_amount_2, &blinding_2);
		let leaf_private_inputs = vec![leaf_private_1.clone(), leaf_private_2.clone()];

		let leaf_public_input = LeafPublicInputs::<BnFr>::new(chain_id.clone());

		let private_key_1 = BnFr::rand(rng);
		let keypair_1 = KeyPair::new(private_key_1.clone()).unwrap();
		let privkey = to_bytes![private_key_1].unwrap();
		let public_key_1 = PoseidonCRH2::evaluate(&hasher_params_w2, &privkey).unwrap();
		let private_key_2 = BnFr::rand(rng);
		let keypair_2 = KeyPair::new(private_key_2.clone()).unwrap();
		let privkey = to_bytes![private_key_2].unwrap();
		let public_key_2 = PoseidonCRH2::evaluate(&hasher_params_w2, &privkey).unwrap();
		let keypair_inputs = vec![keypair_1, keypair_2];

		let leaf_1 = Leaf::create_leaf(
			&leaf_private_1,
			&public_key_1,
			&leaf_public_input,
			&hasher_params_w5,
		)
		.unwrap();
		let commitment_1 = leaf_1.clone();
		let leaf_2 = Leaf::create_leaf(
			&leaf_private_2,
			&public_key_2,
			&leaf_public_input,
			&hasher_params_w5,
		)
		.unwrap();
		//let commitment_2 = leaf_2.clone(); //TODO: change after using the new
		// arbitrary

		let inner_params = Rc::new(params3.clone());
		let leaves = [leaf_1, leaf_2];
		let tree = Tree_x5::new_sequential(inner_params, Rc::new(()), &leaves).unwrap();

		let path_1 = tree.generate_membership_proof(0);
		let path_2 = tree.generate_membership_proof(1);
		let paths = vec![path_1.clone(), path_2.clone()];

		let public_amount = BnFr::one();
		//TODO: Change aritrary data
		let ext_data_hash_1 = setup_arbitrary_data(recipient, relayer, fee, refund, commitment_1);
		//let ext_data_hash_2 = setup_arbitrary_data(recipient, relayer, fee, refund,
		// commitment_2);
		let ext_data_hash = ext_data_hash_1; // TODO: change it with new Arbitrary values
		let root = BnFr::rand(rng);

		let mut root_set = [BnFr::rand(rng); TEST_M];
		root_set[0] = root;
		assert_eq!(root_set.len(), TEST_M);
		let index_0: BnFr = path_1.get_index(&tree.root(), &leaf_1).unwrap();
		let index_1: BnFr = path_1.get_index(&tree.root(), &leaf_2).unwrap();
		assert_eq!(index_0, BnFr::zero());
		assert_eq!(index_1, BnFr::one());
		let indices = vec![index_0, index_1];

		let nullifier_hash_1 =
			Leaf::create_nullifier(&private_key_1, &leaf_1, &hasher_params_w4, &index_0).unwrap();
		let nullifier_hash_2 =
			Leaf::create_nullifier(&private_key_2, &leaf_2, &hasher_params_w4, &index_1).unwrap();
		let nullifier_hash = vec![nullifier_hash_1, nullifier_hash_2];

		let set_private_inputs_1 = setup_set(&root, &root_set);
		let set_private_inputs = vec![set_private_inputs_1.clone(), set_private_inputs_1.clone()];

		let out_chain_id_1 = BnFr::one();
		let out_amount_1 = public_amount + leaf_private_1.get_amount().unwrap();
		let out_pubkey_1 = BnFr::rand(rng);
		let out_blinding_1 = BnFr::rand(rng);

		let out_chain_id_2 = BnFr::one();
		let out_amount_2 = leaf_private_2.get_amount().unwrap();
		let out_pubkey_2 = BnFr::rand(rng);
		let out_blinding_2 = BnFr::rand(rng);

		let out_leaf_private_1 = LeafPrivateInputs::<BnFr>::new(&out_amount_1, &out_blinding_1);
		let out_leaf_private_2 = LeafPrivateInputs::<BnFr>::new(&out_amount_2, &out_blinding_2);
		let out_leaf_private = vec![out_leaf_private_1.clone(), out_leaf_private_2.clone()];

		let out_leaf_public_1 = LeafPublicInputs::<BnFr>::new(out_chain_id_1);
		let out_leaf_public_2 = LeafPublicInputs::<BnFr>::new(out_chain_id_2);
		let out_leaf_public = vec![out_leaf_public_1.clone(), out_leaf_public_2.clone()];

		let output_commitment_1 = Leaf::create_leaf(
			&out_leaf_private_1,
			&out_pubkey_1,
			&out_leaf_public_1,
			&hasher_params_w5,
		)
		.unwrap();

		let output_commitment_2 = Leaf::create_leaf(
			&out_leaf_private_2,
			&out_pubkey_2,
			&out_leaf_public_2,
			&hasher_params_w5,
		)
		.unwrap();

		let out_pubkey = vec![out_pubkey_1, out_pubkey_2];
		let output_commitment = vec![output_commitment_1, output_commitment_2];
		let circuit = VACircuit::new(
			public_amount.clone(),
			ext_data_hash.clone(),
			leaf_private_inputs,
			keypair_inputs,
			leaf_public_input,
			set_private_inputs,
			root_set.clone(),
			hasher_params_w2,
			hasher_params_w4,
			hasher_params_w5,
			paths,
			indices,
			nullifier_hash.clone(),
			output_commitment.clone(),
			out_leaf_private,
			out_leaf_public,
			out_pubkey,
		);

		let mut public_inputs = Vec::new();
		public_inputs.push(chain_id);
		public_inputs.push(public_amount);
		public_inputs.extend(root_set);
		public_inputs.extend(nullifier_hash);
		public_inputs.extend(output_commitment);
		public_inputs.push(ext_data_hash.recipient);
		public_inputs.push(ext_data_hash.relayer);
		public_inputs.push(ext_data_hash.fee);
		public_inputs.push(ext_data_hash.refund);
		public_inputs.push(ext_data_hash.commitment);

		let (pk, vk) = Groth16::<Bn254>::circuit_specific_setup(circuit.clone(), rng).unwrap();
		let proof = Groth16::<Bn254>::prove(&pk, circuit.clone(), rng).unwrap();
		let res = Groth16::<Bn254>::verify(&vk, &public_inputs, &proof).unwrap();

		assert!(res);
	}

	#[should_panic]
	#[test]
	fn should_fail_with_invalid_nullifier() {
		let rng = &mut test_rng();
		let curve = Curve::Bn254;
		let hasher_params_w5: PoseidonParameters<BnFr> = setup_params_x5_5(curve);
		let hasher_params_w4: PoseidonParameters<BnFr> = setup_params_x5_4(curve);
		let params3: PoseidonParameters<BnFr> = setup_params_x5_3(curve);
		let hasher_params_w2: PoseidonParameters<BnFr> = setup_params_x5_2(curve);
		let chain_id = BnFr::zero();
		let relayer = BnFr::rand(rng);
		let recipient = BnFr::rand(rng);
		let fee = BnFr::rand(rng);
		let refund = BnFr::rand(rng);

		let in_amount_1 = BnFr::one();
		let blinding_1 = BnFr::rand(rng);
		let in_amount_2 = BnFr::one() + BnFr::one();
		let blinding_2 = BnFr::rand(rng);
		let leaf_private_1 = LeafPrivateInputs::<BnFr>::new(&in_amount_1, &blinding_1);
		let leaf_private_2 = LeafPrivateInputs::<BnFr>::new(&in_amount_2, &blinding_2);
		let leaf_private_inputs = vec![leaf_private_1.clone(), leaf_private_2.clone()];

		let leaf_public_input = LeafPublicInputs::<BnFr>::new(chain_id.clone());

		let private_key_1 = BnFr::rand(rng);
		let keypair_1 = KeyPair::new(private_key_1.clone()).unwrap();
		let privkey = to_bytes![private_key_1].unwrap();
		let public_key_1 = PoseidonCRH2::evaluate(&hasher_params_w2, &privkey).unwrap();
		let private_key_2 = BnFr::rand(rng);
		let keypair_2 = KeyPair::new(private_key_2.clone()).unwrap();
		let privkey = to_bytes![private_key_2].unwrap();
		let public_key_2 = PoseidonCRH2::evaluate(&hasher_params_w2, &privkey).unwrap();
		let keypair_inputs = vec![keypair_1, keypair_2];

		let leaf_1 = Leaf::create_leaf(
			&leaf_private_1,
			&public_key_1,
			&leaf_public_input,
			&hasher_params_w5,
		)
		.unwrap();
		let commitment_1 = leaf_1.clone();
		let leaf_2 = Leaf::create_leaf(
			&leaf_private_2,
			&public_key_2,
			&leaf_public_input,
			&hasher_params_w5,
		)
		.unwrap();
		//let commitment_2 = leaf_2.clone(); //TODO: change after using the new
		// arbitrary

		let inner_params = Rc::new(params3.clone());
		let leaves = [leaf_1, leaf_2];
		let tree = Tree_x5::new_sequential(inner_params, Rc::new(()), &leaves).unwrap();

		let path_1 = tree.generate_membership_proof(0);
		let path_2 = tree.generate_membership_proof(1);
		let paths = vec![path_1.clone(), path_2.clone()];

		let public_amount = BnFr::one();
		//TODO: Change aritrary data
		let ext_data_hash_1 = setup_arbitrary_data(recipient, relayer, fee, refund, commitment_1);
		//let ext_data_hash_2 = setup_arbitrary_data(recipient, relayer, fee, refund,
		// commitment_2);
		let ext_data_hash = ext_data_hash_1; // TODO: change it with new Arbitrary values
		let root = tree.root().inner();

		let mut root_set = [BnFr::rand(rng); TEST_M];
		root_set[0] = root;
		assert_eq!(root_set.len(), TEST_M);
		let index_0: BnFr = path_1.get_index(&tree.root(), &leaf_1).unwrap();
		let index_1: BnFr = path_1.get_index(&tree.root(), &leaf_2).unwrap();
		assert_eq!(index_0, BnFr::zero());
		assert_eq!(index_1, BnFr::one());
		let indices = vec![index_0, index_1];

		let nullifier_hash_1 = BnFr::rand(rng);
		let nullifier_hash_2 =
			Leaf::create_nullifier(&private_key_2, &leaf_2, &hasher_params_w4, &index_1).unwrap();
		let nullifier_hash = vec![nullifier_hash_1, nullifier_hash_2];

		let set_private_inputs_1 = setup_set(&root, &root_set);
		let set_private_inputs = vec![set_private_inputs_1.clone(), set_private_inputs_1.clone()];

		let out_chain_id_1 = BnFr::one();
		let out_amount_1 = public_amount + leaf_private_1.get_amount().unwrap();
		let out_pubkey_1 = BnFr::rand(rng);
		let out_blinding_1 = BnFr::rand(rng);

		let out_chain_id_2 = BnFr::one();
		let out_amount_2 = leaf_private_2.get_amount().unwrap();
		let out_pubkey_2 = BnFr::rand(rng);
		let out_blinding_2 = BnFr::rand(rng);

		let out_leaf_private_1 = LeafPrivateInputs::<BnFr>::new(&out_amount_1, &out_blinding_1);
		let out_leaf_private_2 = LeafPrivateInputs::<BnFr>::new(&out_amount_2, &out_blinding_2);
		let out_leaf_private = vec![out_leaf_private_1.clone(), out_leaf_private_2.clone()];

		let out_leaf_public_1 = LeafPublicInputs::<BnFr>::new(out_chain_id_1);
		let out_leaf_public_2 = LeafPublicInputs::<BnFr>::new(out_chain_id_2);
		let out_leaf_public = vec![out_leaf_public_1.clone(), out_leaf_public_2.clone()];

		let output_commitment_1 = Leaf::create_leaf(
			&out_leaf_private_1,
			&out_pubkey_1,
			&out_leaf_public_1,
			&hasher_params_w5,
		)
		.unwrap();

		let output_commitment_2 = Leaf::create_leaf(
			&out_leaf_private_2,
			&out_pubkey_2,
			&out_leaf_public_2,
			&hasher_params_w5,
		)
		.unwrap();

		let out_pubkey = vec![out_pubkey_1, out_pubkey_2];
		let output_commitment = vec![output_commitment_1, output_commitment_2];
		let circuit = VACircuit::new(
			public_amount.clone(),
			ext_data_hash.clone(),
			leaf_private_inputs,
			keypair_inputs,
			leaf_public_input,
			set_private_inputs,
			root_set.clone(),
			hasher_params_w2,
			hasher_params_w4,
			hasher_params_w5,
			paths,
			indices,
			nullifier_hash.clone(),
			output_commitment.clone(),
			out_leaf_private,
			out_leaf_public,
			out_pubkey,
		);

		let mut public_inputs = Vec::new();
		public_inputs.push(chain_id);
		public_inputs.push(public_amount);
		public_inputs.extend(root_set);
		public_inputs.extend(nullifier_hash);
		public_inputs.extend(output_commitment);
		public_inputs.push(ext_data_hash.recipient);
		public_inputs.push(ext_data_hash.relayer);
		public_inputs.push(ext_data_hash.fee);
		public_inputs.push(ext_data_hash.refund);
		public_inputs.push(ext_data_hash.commitment);

		let (pk, vk) = Groth16::<Bn254>::circuit_specific_setup(circuit.clone(), rng).unwrap();
		let proof = Groth16::<Bn254>::prove(&pk, circuit.clone(), rng).unwrap();
		let res = Groth16::<Bn254>::verify(&vk, &public_inputs, &proof).unwrap();

		assert!(res);
	}

	#[should_panic]
	#[test]
	fn should_fail_with_same_nullifier() {
		let rng = &mut test_rng();
		let curve = Curve::Bn254;
		let hasher_params_w5: PoseidonParameters<BnFr> = setup_params_x5_5(curve);
		let hasher_params_w4: PoseidonParameters<BnFr> = setup_params_x5_4(curve);
		let params3: PoseidonParameters<BnFr> = setup_params_x5_3(curve);
		let hasher_params_w2: PoseidonParameters<BnFr> = setup_params_x5_2(curve);
		let chain_id = BnFr::zero();
		let relayer = BnFr::rand(rng);
		let recipient = BnFr::rand(rng);
		let fee = BnFr::rand(rng);
		let refund = BnFr::rand(rng);

		let in_amount_1 = BnFr::one();
		let blinding_1 = BnFr::rand(rng);
		let in_amount_2 = BnFr::one() + BnFr::one();
		let blinding_2 = BnFr::rand(rng);
		let leaf_private_1 = LeafPrivateInputs::<BnFr>::new(&in_amount_1, &blinding_1);
		let leaf_private_2 = LeafPrivateInputs::<BnFr>::new(&in_amount_2, &blinding_2);
		let leaf_private_inputs = vec![leaf_private_1.clone(), leaf_private_2.clone()];

		let leaf_public_input = LeafPublicInputs::<BnFr>::new(chain_id.clone());

		let private_key_1 = BnFr::rand(rng);
		let keypair_1 = KeyPair::new(private_key_1.clone()).unwrap();
		let privkey = to_bytes![private_key_1].unwrap();
		let public_key_1 = PoseidonCRH2::evaluate(&hasher_params_w2, &privkey).unwrap();
		let private_key_2 = BnFr::rand(rng);
		let keypair_2 = KeyPair::new(private_key_2.clone()).unwrap();
		let privkey = to_bytes![private_key_2].unwrap();
		let public_key_2 = PoseidonCRH2::evaluate(&hasher_params_w2, &privkey).unwrap();
		let keypair_inputs = vec![keypair_1, keypair_2];

		let leaf_1 = Leaf::create_leaf(
			&leaf_private_1,
			&public_key_1,
			&leaf_public_input,
			&hasher_params_w5,
		)
		.unwrap();
		let commitment_1 = leaf_1.clone();
		let leaf_2 = Leaf::create_leaf(
			&leaf_private_2,
			&public_key_2,
			&leaf_public_input,
			&hasher_params_w5,
		)
		.unwrap();
		//let commitment_2 = leaf_2.clone(); //TODO: change after using the new
		// arbitrary

		let inner_params = Rc::new(params3.clone());
		let leaves = [leaf_1, leaf_2];
		let tree = Tree_x5::new_sequential(inner_params, Rc::new(()), &leaves).unwrap();

		let path_1 = tree.generate_membership_proof(0);
		let path_2 = tree.generate_membership_proof(1);
		let paths = vec![path_1.clone(), path_2.clone()];

		let public_amount = BnFr::one();
		//TODO: Change aritrary data
		let ext_data_hash_1 = setup_arbitrary_data(recipient, relayer, fee, refund, commitment_1);
		//let ext_data_hash_2 = setup_arbitrary_data(recipient, relayer, fee, refund,
		// commitment_2);
		let ext_data_hash = ext_data_hash_1; // TODO: change it with new Arbitrary values
		let root = tree.root().inner();

		let mut root_set = [BnFr::rand(rng); TEST_M];
		root_set[0] = root;
		assert_eq!(root_set.len(), TEST_M);
		let index_0: BnFr = path_1.get_index(&tree.root(), &leaf_1).unwrap();
		let index_1: BnFr = path_1.get_index(&tree.root(), &leaf_2).unwrap();
		assert_eq!(index_0, BnFr::zero());
		assert_eq!(index_1, BnFr::one());
		let indices = vec![index_0, index_1];

		let nullifier_hash_1 =
			Leaf::create_nullifier(&private_key_1, &leaf_1, &hasher_params_w4, &index_0).unwrap();
		let nullifier_hash = vec![nullifier_hash_1, nullifier_hash_1];

		let set_private_inputs_1 = setup_set(&root, &root_set);
		let set_private_inputs = vec![set_private_inputs_1.clone(), set_private_inputs_1.clone()];

		let out_chain_id_1 = BnFr::one();
		let out_amount_1 = public_amount + leaf_private_1.get_amount().unwrap();
		let out_pubkey_1 = BnFr::rand(rng);
		let out_blinding_1 = BnFr::rand(rng);

		let out_chain_id_2 = BnFr::one();
		let out_amount_2 = leaf_private_2.get_amount().unwrap();
		let out_pubkey_2 = BnFr::rand(rng);
		let out_blinding_2 = BnFr::rand(rng);

		let out_leaf_private_1 = LeafPrivateInputs::<BnFr>::new(&out_amount_1, &out_blinding_1);
		let out_leaf_private_2 = LeafPrivateInputs::<BnFr>::new(&out_amount_2, &out_blinding_2);
		let out_leaf_private = vec![out_leaf_private_1.clone(), out_leaf_private_2.clone()];

		let out_leaf_public_1 = LeafPublicInputs::<BnFr>::new(out_chain_id_1);
		let out_leaf_public_2 = LeafPublicInputs::<BnFr>::new(out_chain_id_2);
		let out_leaf_public = vec![out_leaf_public_1.clone(), out_leaf_public_2.clone()];

		let output_commitment_1 = Leaf::create_leaf(
			&out_leaf_private_1,
			&out_pubkey_1,
			&out_leaf_public_1,
			&hasher_params_w5,
		)
		.unwrap();

		let output_commitment_2 = Leaf::create_leaf(
			&out_leaf_private_2,
			&out_pubkey_2,
			&out_leaf_public_2,
			&hasher_params_w5,
		)
		.unwrap();

		let out_pubkey = vec![out_pubkey_1, out_pubkey_2];
		let output_commitment = vec![output_commitment_1, output_commitment_2];
		let circuit = VACircuit::new(
			public_amount.clone(),
			ext_data_hash.clone(),
			leaf_private_inputs,
			keypair_inputs,
			leaf_public_input,
			set_private_inputs,
			root_set.clone(),
			hasher_params_w2,
			hasher_params_w4,
			hasher_params_w5,
			paths,
			indices,
			nullifier_hash.clone(),
			output_commitment.clone(),
			out_leaf_private,
			out_leaf_public,
			out_pubkey,
		);

		let mut public_inputs = Vec::new();
		public_inputs.push(chain_id);
		public_inputs.push(public_amount);
		public_inputs.extend(root_set);
		public_inputs.extend(nullifier_hash);
		public_inputs.extend(output_commitment);
		public_inputs.push(ext_data_hash.recipient);
		public_inputs.push(ext_data_hash.relayer);
		public_inputs.push(ext_data_hash.fee);
		public_inputs.push(ext_data_hash.refund);
		public_inputs.push(ext_data_hash.commitment);

		let (pk, vk) = Groth16::<Bn254>::circuit_specific_setup(circuit.clone(), rng).unwrap();
		let proof = Groth16::<Bn254>::prove(&pk, circuit.clone(), rng).unwrap();
		let res = Groth16::<Bn254>::verify(&vk, &public_inputs, &proof).unwrap();

		assert!(res);
	}

	#[should_panic]
	#[test]
	fn should_fail_with_inconsistent_input_output_values() {
		let rng = &mut test_rng();
		let curve = Curve::Bn254;
		let hasher_params_w5: PoseidonParameters<BnFr> = setup_params_x5_5(curve);
		let hasher_params_w4: PoseidonParameters<BnFr> = setup_params_x5_4(curve);
		let params3: PoseidonParameters<BnFr> = setup_params_x5_3(curve);
		let hasher_params_w2: PoseidonParameters<BnFr> = setup_params_x5_2(curve);
		let chain_id = BnFr::zero();
		let relayer = BnFr::rand(rng);
		let recipient = BnFr::rand(rng);
		let fee = BnFr::rand(rng);
		let refund = BnFr::rand(rng);

		let in_amount_1 = BnFr::one();
		let blinding_1 = BnFr::rand(rng);
		let in_amount_2 = BnFr::one() + BnFr::one();
		let blinding_2 = BnFr::rand(rng);
		let leaf_private_1 = LeafPrivateInputs::<BnFr>::new(&in_amount_1, &blinding_1);
		let leaf_private_2 = LeafPrivateInputs::<BnFr>::new(&in_amount_2, &blinding_2);
		let leaf_private_inputs = vec![leaf_private_1.clone(), leaf_private_2.clone()];

		let leaf_public_input = LeafPublicInputs::<BnFr>::new(chain_id.clone());

		let private_key_1 = BnFr::rand(rng);
		let keypair_1 = KeyPair::new(private_key_1.clone()).unwrap();
		let privkey = to_bytes![private_key_1].unwrap();
		let public_key_1 = PoseidonCRH2::evaluate(&hasher_params_w2, &privkey).unwrap();
		let private_key_2 = BnFr::rand(rng);
		let keypair_2 = KeyPair::new(private_key_2.clone()).unwrap();
		let privkey = to_bytes![private_key_2].unwrap();
		let public_key_2 = PoseidonCRH2::evaluate(&hasher_params_w2, &privkey).unwrap();
		let keypair_inputs = vec![keypair_1, keypair_2];

		let leaf_1 = Leaf::create_leaf(
			&leaf_private_1,
			&public_key_1,
			&leaf_public_input,
			&hasher_params_w5,
		)
		.unwrap();
		let commitment_1 = leaf_1.clone();
		let leaf_2 = Leaf::create_leaf(
			&leaf_private_2,
			&public_key_2,
			&leaf_public_input,
			&hasher_params_w5,
		)
		.unwrap();
		//let commitment_2 = leaf_2.clone(); //TODO: change after using the new
		// arbitrary

		let inner_params = Rc::new(params3.clone());
		let leaves = [leaf_1, leaf_2];
		let tree = Tree_x5::new_sequential(inner_params, Rc::new(()), &leaves).unwrap();

		let path_1 = tree.generate_membership_proof(0);
		let path_2 = tree.generate_membership_proof(1);
		let paths = vec![path_1.clone(), path_2.clone()];

		let public_amount = BnFr::one();
		//TODO: Change aritrary data
		let ext_data_hash_1 = setup_arbitrary_data(recipient, relayer, fee, refund, commitment_1);
		//let ext_data_hash_2 = setup_arbitrary_data(recipient, relayer, fee, refund,
		// commitment_2);
		let ext_data_hash = ext_data_hash_1; // TODO: change it with new Arbitrary values
		let root = tree.root().inner();

		let mut root_set = [BnFr::rand(rng); TEST_M];
		root_set[0] = root;
		assert_eq!(root_set.len(), TEST_M);
		let index_0: BnFr = path_1.get_index(&tree.root(), &leaf_1).unwrap();
		let index_1: BnFr = path_1.get_index(&tree.root(), &leaf_2).unwrap();
		assert_eq!(index_0, BnFr::zero());
		assert_eq!(index_1, BnFr::one());
		let indices = vec![index_0, index_1];

		let nullifier_hash_1 =
			Leaf::create_nullifier(&private_key_1, &leaf_1, &hasher_params_w4, &index_0).unwrap();
		let nullifier_hash_2 =
			Leaf::create_nullifier(&private_key_2, &leaf_2, &hasher_params_w4, &index_1).unwrap();
		let nullifier_hash = vec![nullifier_hash_1, nullifier_hash_2];
		assert_ne!(nullifier_hash_1, nullifier_hash_2);

		let set_private_inputs_1 = setup_set(&root, &root_set);
		let set_private_inputs = vec![set_private_inputs_1.clone(), set_private_inputs_1.clone()];

		let out_chain_id_1 = BnFr::one();
		let out_amount_1 = public_amount + leaf_private_1.get_amount().unwrap()
		// Here is the cause of invalidation
			+ public_amount;
		//
		let out_pubkey_1 = BnFr::rand(rng);
		let out_blinding_1 = BnFr::rand(rng);

		let out_chain_id_2 = BnFr::one();
		let out_amount_2 = leaf_private_2.get_amount().unwrap();
		let out_pubkey_2 = BnFr::rand(rng);
		let out_blinding_2 = BnFr::rand(rng);

		let out_leaf_private_1 = LeafPrivateInputs::<BnFr>::new(&out_amount_1, &out_blinding_1);
		let out_leaf_private_2 = LeafPrivateInputs::<BnFr>::new(&out_amount_2, &out_blinding_2);
		let out_leaf_private = vec![out_leaf_private_1.clone(), out_leaf_private_2.clone()];

		let out_leaf_public_1 = LeafPublicInputs::<BnFr>::new(out_chain_id_1);
		let out_leaf_public_2 = LeafPublicInputs::<BnFr>::new(out_chain_id_2);
		let out_leaf_public = vec![out_leaf_public_1.clone(), out_leaf_public_2.clone()];

		let output_commitment_1 = Leaf::create_leaf(
			&out_leaf_private_1,
			&out_pubkey_1,
			&out_leaf_public_1,
			&hasher_params_w5,
		)
		.unwrap();

		let output_commitment_2 = Leaf::create_leaf(
			&out_leaf_private_2,
			&out_pubkey_2,
			&out_leaf_public_2,
			&hasher_params_w5,
		)
		.unwrap();

		let out_pubkey = vec![out_pubkey_1, out_pubkey_2];
		let output_commitment = vec![output_commitment_1, output_commitment_2];
		let circuit = VACircuit::new(
			public_amount.clone(),
			ext_data_hash.clone(),
			leaf_private_inputs,
			keypair_inputs,
			leaf_public_input,
			set_private_inputs,
			root_set.clone(),
			hasher_params_w2,
			hasher_params_w4,
			hasher_params_w5,
			paths,
			indices,
			nullifier_hash.clone(),
			output_commitment.clone(),
			out_leaf_private,
			out_leaf_public,
			out_pubkey,
		);

		let mut public_inputs = Vec::new();
		public_inputs.push(chain_id);
		public_inputs.push(public_amount);
		public_inputs.extend(root_set);
		public_inputs.extend(nullifier_hash);
		public_inputs.extend(output_commitment);
		public_inputs.push(ext_data_hash.recipient);
		public_inputs.push(ext_data_hash.relayer);
		public_inputs.push(ext_data_hash.fee);
		public_inputs.push(ext_data_hash.refund);
		public_inputs.push(ext_data_hash.commitment);

		let (pk, vk) = Groth16::<Bn254>::circuit_specific_setup(circuit.clone(), rng).unwrap();
		let proof = Groth16::<Bn254>::prove(&pk, circuit.clone(), rng).unwrap();
		let res = Groth16::<Bn254>::verify(&vk, &public_inputs, &proof).unwrap();

		assert!(res);
	}

	#[should_panic]
	#[test]
	fn should_fail_with_big_amount() {
		let rng = &mut test_rng();
		let curve = Curve::Bn254;
		let hasher_params_w5: PoseidonParameters<BnFr> = setup_params_x5_5(curve);
		let hasher_params_w4: PoseidonParameters<BnFr> = setup_params_x5_4(curve);
		let params3: PoseidonParameters<BnFr> = setup_params_x5_3(curve);
		let hasher_params_w2: PoseidonParameters<BnFr> = setup_params_x5_2(curve);
		let chain_id = BnFr::zero();
		let relayer = BnFr::rand(rng);
		let recipient = BnFr::rand(rng);
		let fee = BnFr::rand(rng);
		let refund = BnFr::rand(rng);

		let limit: BnFr = BnFr::from_str(
			"452312848583266388373324160190187140051835877600158453279131187530910662656",
		)
		.unwrap_or_default();
		// check the previous conversion is done correctly
		assert_ne!(limit, BnFr::default());

		let in_amount_1 = BnFr::one() + limit;
		let blinding_1 = BnFr::rand(rng);
		let in_amount_2 = BnFr::one() + BnFr::one();
		let blinding_2 = BnFr::rand(rng);
		let leaf_private_1 = LeafPrivateInputs::<BnFr>::new(&in_amount_1, &blinding_1);
		let leaf_private_2 = LeafPrivateInputs::<BnFr>::new(&in_amount_2, &blinding_2);
		let leaf_private_inputs = vec![leaf_private_1.clone(), leaf_private_2.clone()];

		let leaf_public_input = LeafPublicInputs::<BnFr>::new(chain_id.clone());

		let private_key_1 = BnFr::rand(rng);
		let keypair_1 = KeyPair::new(private_key_1.clone()).unwrap();
		let privkey = to_bytes![private_key_1].unwrap();
		let public_key_1 = PoseidonCRH2::evaluate(&hasher_params_w2, &privkey).unwrap();
		let private_key_2 = BnFr::rand(rng);
		let keypair_2 = KeyPair::new(private_key_2.clone()).unwrap();
		let privkey = to_bytes![private_key_2].unwrap();
		let public_key_2 = PoseidonCRH2::evaluate(&hasher_params_w2, &privkey).unwrap();
		let keypair_inputs = vec![keypair_1, keypair_2];

		let leaf_1 = Leaf::create_leaf(
			&leaf_private_1,
			&public_key_1,
			&leaf_public_input,
			&hasher_params_w5,
		)
		.unwrap();
		let commitment_1 = leaf_1.clone();
		let leaf_2 = Leaf::create_leaf(
			&leaf_private_2,
			&public_key_2,
			&leaf_public_input,
			&hasher_params_w5,
		)
		.unwrap();
		//let commitment_2 = leaf_2.clone(); //TODO: change after using the new
		// arbitrary

		let inner_params = Rc::new(params3.clone());
		let leaves = [leaf_1, leaf_2];
		let tree = Tree_x5::new_sequential(inner_params, Rc::new(()), &leaves).unwrap();

		let path_1 = tree.generate_membership_proof(0);
		let path_2 = tree.generate_membership_proof(1);
		let paths = vec![path_1.clone(), path_2.clone()];

		let public_amount = BnFr::one();
		//TODO: Change aritrary data
		let ext_data_hash_1 = setup_arbitrary_data(recipient, relayer, fee, refund, commitment_1);
		//let ext_data_hash_2 = setup_arbitrary_data(recipient, relayer, fee, refund,
		// commitment_2);
		let ext_data_hash = ext_data_hash_1; // TODO: change it with new Arbitrary values
		let root = tree.root().inner();

		let mut root_set = [BnFr::rand(rng); TEST_M];
		root_set[0] = root;
		assert_eq!(root_set.len(), TEST_M);
		let index_0: BnFr = path_1.get_index(&tree.root(), &leaf_1).unwrap();
		let index_1: BnFr = path_1.get_index(&tree.root(), &leaf_2).unwrap();
		assert_eq!(index_0, BnFr::zero());
		assert_eq!(index_1, BnFr::one());
		let indices = vec![index_0, index_1];

		let nullifier_hash_1 =
			Leaf::create_nullifier(&private_key_1, &leaf_1, &hasher_params_w4, &index_0).unwrap();
		let nullifier_hash_2 =
			Leaf::create_nullifier(&private_key_2, &leaf_2, &hasher_params_w4, &index_1).unwrap();
		let nullifier_hash = vec![nullifier_hash_1, nullifier_hash_2];
		assert_ne!(nullifier_hash_1, nullifier_hash_2);

		let set_private_inputs_1 = setup_set(&root, &root_set);
		let set_private_inputs = vec![set_private_inputs_1.clone(), set_private_inputs_1.clone()];

		let out_chain_id_1 = BnFr::one();
		let out_amount_1 = public_amount + leaf_private_1.get_amount().unwrap();
		let out_pubkey_1 = BnFr::rand(rng);
		let out_blinding_1 = BnFr::rand(rng);

		let out_chain_id_2 = BnFr::one();
		let out_amount_2 = leaf_private_2.get_amount().unwrap();
		let out_pubkey_2 = BnFr::rand(rng);
		let out_blinding_2 = BnFr::rand(rng);

		let out_leaf_private_1 = LeafPrivateInputs::<BnFr>::new(&out_amount_1, &out_blinding_1);
		let out_leaf_private_2 = LeafPrivateInputs::<BnFr>::new(&out_amount_2, &out_blinding_2);
		let out_leaf_private = vec![out_leaf_private_1.clone(), out_leaf_private_2.clone()];

		let out_leaf_public_1 = LeafPublicInputs::<BnFr>::new(out_chain_id_1);
		let out_leaf_public_2 = LeafPublicInputs::<BnFr>::new(out_chain_id_2);
		let out_leaf_public = vec![out_leaf_public_1.clone(), out_leaf_public_2.clone()];

		let output_commitment_1 = Leaf::create_leaf(
			&out_leaf_private_1,
			&out_pubkey_1,
			&out_leaf_public_1,
			&hasher_params_w5,
		)
		.unwrap();

		let output_commitment_2 = Leaf::create_leaf(
			&out_leaf_private_2,
			&out_pubkey_2,
			&out_leaf_public_2,
			&hasher_params_w5,
		)
		.unwrap();

		let out_pubkey = vec![out_pubkey_1, out_pubkey_2];
		let output_commitment = vec![output_commitment_1, output_commitment_2];
		let circuit = VACircuit::new(
			public_amount.clone(),
			ext_data_hash.clone(),
			leaf_private_inputs,
			keypair_inputs,
			leaf_public_input,
			set_private_inputs,
			root_set.clone(),
			hasher_params_w2,
			hasher_params_w4,
			hasher_params_w5,
			paths,
			indices,
			nullifier_hash.clone(),
			output_commitment.clone(),
			out_leaf_private,
			out_leaf_public,
			out_pubkey,
		);

		let mut public_inputs = Vec::new();
		public_inputs.push(chain_id);
		public_inputs.push(public_amount);
		public_inputs.extend(root_set);
		public_inputs.extend(nullifier_hash);
		public_inputs.extend(output_commitment);
		public_inputs.push(ext_data_hash.recipient);
		public_inputs.push(ext_data_hash.relayer);
		public_inputs.push(ext_data_hash.fee);
		public_inputs.push(ext_data_hash.refund);
		public_inputs.push(ext_data_hash.commitment);

		let (pk, vk) = Groth16::<Bn254>::circuit_specific_setup(circuit.clone(), rng).unwrap();
		let proof = Groth16::<Bn254>::prove(&pk, circuit.clone(), rng).unwrap();
		let res = Groth16::<Bn254>::verify(&vk, &public_inputs, &proof).unwrap();

		assert!(res);
	}

	#[should_panic]
	#[test]
	fn should_fail_with_invalid_public_input() {
		let rng = &mut test_rng();
		let curve = Curve::Bn254;
		let hasher_params_w5: PoseidonParameters<BnFr> = setup_params_x5_5(curve);
		let hasher_params_w4: PoseidonParameters<BnFr> = setup_params_x5_4(curve);
		let params3: PoseidonParameters<BnFr> = setup_params_x5_3(curve);
		let hasher_params_w2: PoseidonParameters<BnFr> = setup_params_x5_2(curve);
		let chain_id = BnFr::one();
		let relayer = BnFr::rand(rng);
		let recipient = BnFr::rand(rng);
		let fee = BnFr::rand(rng);
		let refund = BnFr::rand(rng);

		let in_amount_1 = BnFr::one();
		let blinding_1 = BnFr::rand(rng);
		let in_amount_2 = BnFr::one() + BnFr::one();
		let blinding_2 = BnFr::rand(rng);
		let leaf_private_1 = LeafPrivateInputs::<BnFr>::new(&in_amount_1, &blinding_1);
		let leaf_private_2 = LeafPrivateInputs::<BnFr>::new(&in_amount_2, &blinding_2);
		let leaf_private_inputs = vec![leaf_private_1.clone(), leaf_private_2.clone()];

		let leaf_public_input = LeafPublicInputs::<BnFr>::new(chain_id.clone());

		let private_key_1 = BnFr::rand(rng);
		let keypair_1 = KeyPair::new(private_key_1.clone()).unwrap();
		let privkey = to_bytes![private_key_1].unwrap();
		let public_key_1 = PoseidonCRH2::evaluate(&hasher_params_w2, &privkey).unwrap();
		let private_key_2 = BnFr::rand(rng);
		let keypair_2 = KeyPair::new(private_key_2.clone()).unwrap();
		let privkey = to_bytes![private_key_2].unwrap();
		let public_key_2 = PoseidonCRH2::evaluate(&hasher_params_w2, &privkey).unwrap();
		let keypair_inputs = vec![keypair_1, keypair_2];

		let leaf_1 = Leaf::create_leaf(
			&leaf_private_1,
			&public_key_1,
			&leaf_public_input,
			&hasher_params_w5,
		)
		.unwrap();
		let commitment_1 = leaf_1.clone();
		let leaf_2 = Leaf::create_leaf(
			&leaf_private_2,
			&public_key_2,
			&leaf_public_input,
			&hasher_params_w5,
		)
		.unwrap();
		//let commitment_2 = leaf_2.clone(); //TODO: change after using the new
		// arbitrary

		let inner_params = Rc::new(params3.clone());
		let leaves = [leaf_1, leaf_2];
		let tree = Tree_x5::new_sequential(inner_params, Rc::new(()), &leaves).unwrap();

		let path_1 = tree.generate_membership_proof(0);
		let path_2 = tree.generate_membership_proof(1);
		let paths = vec![path_1.clone(), path_2.clone()];

		let public_amount = BnFr::one();
		//TODO: Change aritrary data
		let ext_data_hash_1 = setup_arbitrary_data(recipient, relayer, fee, refund, commitment_1);
		//let ext_data_hash_2 = setup_arbitrary_data(recipient, relayer, fee, refund,
		// commitment_2);
		let ext_data_hash = ext_data_hash_1; // TODO: change it with new Arbitrary values
		let root = tree.root().inner();

		let mut root_set = [BnFr::rand(rng); TEST_M];
		root_set[0] = root;
		assert_eq!(root_set.len(), TEST_M);
		let index_0: BnFr = path_1.get_index(&tree.root(), &leaf_1).unwrap();
		let index_1: BnFr = path_1.get_index(&tree.root(), &leaf_2).unwrap();
		assert_eq!(index_0, BnFr::zero());
		assert_eq!(index_1, BnFr::one());
		let indices = vec![index_0, index_1];

		let nullifier_hash_1 =
			Leaf::create_nullifier(&private_key_1, &leaf_1, &hasher_params_w4, &index_0).unwrap();
		let nullifier_hash_2 =
			Leaf::create_nullifier(&private_key_2, &leaf_2, &hasher_params_w4, &index_1).unwrap();
		let nullifier_hash = vec![nullifier_hash_1, nullifier_hash_2];
		assert_ne!(nullifier_hash_1, nullifier_hash_2);

		let set_private_inputs_1 = setup_set(&root, &root_set);
		let set_private_inputs = vec![set_private_inputs_1.clone(), set_private_inputs_1.clone()];

		let out_chain_id_1 = BnFr::one();
		let out_amount_1 = public_amount + leaf_private_1.get_amount().unwrap();
		let out_pubkey_1 = BnFr::rand(rng);
		let out_blinding_1 = BnFr::rand(rng);

		let out_chain_id_2 = BnFr::one();
		let out_amount_2 = leaf_private_2.get_amount().unwrap();
		let out_pubkey_2 = BnFr::rand(rng);
		let out_blinding_2 = BnFr::rand(rng);

		let out_leaf_private_1 = LeafPrivateInputs::<BnFr>::new(&out_amount_1, &out_blinding_1);
		let out_leaf_private_2 = LeafPrivateInputs::<BnFr>::new(&out_amount_2, &out_blinding_2);
		let out_leaf_private = vec![out_leaf_private_1.clone(), out_leaf_private_2.clone()];

		let out_leaf_public_1 = LeafPublicInputs::<BnFr>::new(out_chain_id_1);
		let out_leaf_public_2 = LeafPublicInputs::<BnFr>::new(out_chain_id_2);
		let out_leaf_public = vec![out_leaf_public_1.clone(), out_leaf_public_2.clone()];

		let output_commitment_1 = Leaf::create_leaf(
			&out_leaf_private_1,
			&out_pubkey_1,
			&out_leaf_public_1,
			&hasher_params_w5,
		)
		.unwrap();

		let output_commitment_2 = Leaf::create_leaf(
			&out_leaf_private_2,
			&out_pubkey_2,
			&out_leaf_public_2,
			&hasher_params_w5,
		)
		.unwrap();

		let out_pubkey = vec![out_pubkey_1, out_pubkey_2];
		let output_commitment = vec![output_commitment_1, output_commitment_2];
		let circuit = VACircuit::new(
			public_amount.clone(),
			ext_data_hash.clone(),
			leaf_private_inputs,
			keypair_inputs,
			leaf_public_input,
			set_private_inputs,
			root_set.clone(),
			hasher_params_w2,
			hasher_params_w4,
			hasher_params_w5,
			paths,
			indices,
			nullifier_hash.clone(),
			output_commitment.clone(),
			out_leaf_private,
			out_leaf_public,
			out_pubkey,
		);

		let mut public_inputs = Vec::new();
		public_inputs.push(chain_id);
		public_inputs.push(public_amount);
		public_inputs.extend(root_set);
		public_inputs.extend(nullifier_hash);
		public_inputs.extend(output_commitment);
		public_inputs.push(ext_data_hash.recipient);
		public_inputs.push(ext_data_hash.relayer);
		public_inputs.push(ext_data_hash.fee);
		public_inputs.push(ext_data_hash.refund);
		public_inputs.push(ext_data_hash.commitment);

		let truncated_public_inputs = public_inputs[2..].to_vec();
		let (pk, vk) = Groth16::<Bn254>::circuit_specific_setup(circuit.clone(), rng).unwrap();
		let proof = Groth16::<Bn254>::prove(&pk, circuit.clone(), rng).unwrap();
		let res = Groth16::<Bn254>::verify(&vk, &truncated_public_inputs, &proof).unwrap();

		assert!(res);
	}

	pub const TEST_N_INS_1: usize = 1;
	pub const TEST_N_OUTS_1: usize = 1;
	type VACircuit1_1 = VAnchorCircuit<
		BnFr,
		PoseidonCRH2,
		PoseidonCRH2Gadget,
		PoseidonCRH4,
		PoseidonCRH4Gadget,
		PoseidonCRH5,
		PoseidonCRH5Gadget,
		TreeConfig_x5<BnFr>,
		LeafCRHGadget<BnFr>,
		PoseidonCRH_x5_3Gadget<BnFr>,
		TEST_K,
		TEST_N_INS_1,
		TEST_N_OUTS_1,
		TEST_M,
	>;

	#[test]
	fn should_create_circuit_and_prove_groth16_1_input_1_output() {
		let rng = &mut test_rng();
		let curve = Curve::Bn254;
		let hasher_params_w5: PoseidonParameters<BnFr> = setup_params_x5_5(curve);
		let hasher_params_w4: PoseidonParameters<BnFr> = setup_params_x5_4(curve);
		let params3: PoseidonParameters<BnFr> = setup_params_x5_3(curve);
		let hasher_params_w2: PoseidonParameters<BnFr> = setup_params_x5_2(curve);
		let chain_id = BnFr::zero();
		let relayer = BnFr::rand(rng);
		let recipient = BnFr::rand(rng);
		let fee = BnFr::rand(rng);
		let refund = BnFr::rand(rng);

		let in_amount_1 = BnFr::one();
		let blinding_1 = BnFr::rand(rng);
		let leaf_private_1 = LeafPrivateInputs::<BnFr>::new(&in_amount_1, &blinding_1);
		let leaf_private_inputs = vec![leaf_private_1.clone()];

		let leaf_public_input = LeafPublicInputs::<BnFr>::new(chain_id.clone());

		let private_key_1 = BnFr::rand(rng);
		let keypair_1 = KeyPair::new(private_key_1.clone()).unwrap();
		let privkey = to_bytes![private_key_1].unwrap();
		let public_key_1 = PoseidonCRH2::evaluate(&hasher_params_w2, &privkey).unwrap();
		let keypair_inputs = vec![keypair_1];

		let leaf_1 = Leaf::create_leaf(
			&leaf_private_1,
			&public_key_1,
			&leaf_public_input,
			&hasher_params_w5,
		)
		.unwrap();
		let commitment_1 = leaf_1.clone();
		//let commitment_2 = leaf_2.clone(); //TODO: change after using the new
		// arbitrary

		let inner_params = Rc::new(params3.clone());
		let leaves = [leaf_1];
		let tree = Tree_x5::new_sequential(inner_params, Rc::new(()), &leaves).unwrap();

		let path_1 = tree.generate_membership_proof(0);
		let paths = vec![path_1.clone()];

		let public_amount = BnFr::one();
		//TODO: Change aritrary data
		let ext_data_hash_1 = setup_arbitrary_data(recipient, relayer, fee, refund, commitment_1);
		//let ext_data_hash_2 = setup_arbitrary_data(recipient, relayer, fee, refund,
		// commitment_2);
		let ext_data_hash = ext_data_hash_1; // TODO: change it with new Arbitrary values
		let root = tree.root().inner();

		let mut root_set = [BnFr::rand(rng); TEST_M];
		root_set[0] = root;
		assert_eq!(root_set.len(), TEST_M);
		let index_0: BnFr = path_1.get_index(&tree.root(), &leaf_1).unwrap();
		let indices = vec![index_0];

		let nullifier_hash_1 =
			Leaf::create_nullifier(&private_key_1, &leaf_1, &hasher_params_w4, &index_0).unwrap();
		let nullifier_hash = vec![nullifier_hash_1];

		let set_private_inputs_1 = setup_set(&root, &root_set);
		let set_private_inputs = vec![set_private_inputs_1.clone(), set_private_inputs_1.clone()];

		let out_chain_id_1 = BnFr::one();
		let out_amount_1 = public_amount + leaf_private_1.get_amount().unwrap();
		let out_pubkey_1 = BnFr::rand(rng);
		let out_blinding_1 = BnFr::rand(rng);

		let out_leaf_private_1 = LeafPrivateInputs::<BnFr>::new(&out_amount_1, &out_blinding_1);
		let out_leaf_private = vec![out_leaf_private_1.clone()];

		let out_leaf_public_1 = LeafPublicInputs::<BnFr>::new(out_chain_id_1);
		let out_leaf_public = vec![out_leaf_public_1.clone()];

		let output_commitment_1 = Leaf::create_leaf(
			&out_leaf_private_1,
			&out_pubkey_1,
			&out_leaf_public_1,
			&hasher_params_w5,
		)
		.unwrap();

		let out_pubkey = vec![out_pubkey_1];
		let output_commitment = vec![output_commitment_1];
		let circuit = VACircuit1_1::new(
			public_amount.clone(),
			ext_data_hash.clone(),
			leaf_private_inputs,
			keypair_inputs,
			leaf_public_input,
			set_private_inputs,
			root_set.clone(),
			hasher_params_w2,
			hasher_params_w4,
			hasher_params_w5,
			paths,
			indices,
			nullifier_hash.clone(),
			output_commitment.clone(),
			out_leaf_private,
			out_leaf_public,
			out_pubkey,
		);

		let mut public_inputs = Vec::new();
		public_inputs.push(chain_id);
		public_inputs.push(public_amount);
		public_inputs.extend(root_set);
		public_inputs.extend(nullifier_hash);
		public_inputs.extend(output_commitment);
		public_inputs.push(ext_data_hash.recipient);
		public_inputs.push(ext_data_hash.relayer);
		public_inputs.push(ext_data_hash.fee);
		public_inputs.push(ext_data_hash.refund);
		public_inputs.push(ext_data_hash.commitment);

		let (pk, vk) = Groth16::<Bn254>::circuit_specific_setup(circuit.clone(), rng).unwrap();
		let proof = Groth16::<Bn254>::prove(&pk, circuit.clone(), rng).unwrap();
		let res = Groth16::<Bn254>::verify(&vk, &public_inputs, &proof).unwrap();

		assert!(res);
	}

	type VACircuit1_2 = VAnchorCircuit<
		BnFr,
		PoseidonCRH2,
		PoseidonCRH2Gadget,
		PoseidonCRH4,
		PoseidonCRH4Gadget,
		PoseidonCRH5,
		PoseidonCRH5Gadget,
		TreeConfig_x5<BnFr>,
		LeafCRHGadget<BnFr>,
		PoseidonCRH_x5_3Gadget<BnFr>,
		TEST_K,
		TEST_N_INS_1,
		TEST_N_OUTS_2,
		TEST_M,
	>;
	#[test]
	fn should_create_circuit_and_prove_groth16_1_input_2_output() {
		let rng = &mut test_rng();
		let curve = Curve::Bn254;
		let hasher_params_w5: PoseidonParameters<BnFr> = setup_params_x5_5(curve);
		let hasher_params_w4: PoseidonParameters<BnFr> = setup_params_x5_4(curve);
		let params3: PoseidonParameters<BnFr> = setup_params_x5_3(curve);
		let hasher_params_w2: PoseidonParameters<BnFr> = setup_params_x5_2(curve);
		let chain_id = BnFr::zero();
		let relayer = BnFr::rand(rng);
		let recipient = BnFr::rand(rng);
		let fee = BnFr::rand(rng);
		let refund = BnFr::rand(rng);

		let in_amount_1 = BnFr::one();
		let blinding_1 = BnFr::rand(rng);
		let leaf_private_1 = LeafPrivateInputs::<BnFr>::new(&in_amount_1, &blinding_1);
		let leaf_private_inputs = vec![leaf_private_1.clone()];

		let leaf_public_input = LeafPublicInputs::<BnFr>::new(chain_id.clone());

		let private_key_1 = BnFr::rand(rng);
		let keypair_1 = KeyPair::new(private_key_1.clone()).unwrap();
		let privkey = to_bytes![private_key_1].unwrap();
		let public_key_1 = PoseidonCRH2::evaluate(&hasher_params_w2, &privkey).unwrap();
		let keypair_inputs = vec![keypair_1];

		let leaf_1 = Leaf::create_leaf(
			&leaf_private_1,
			&public_key_1,
			&leaf_public_input,
			&hasher_params_w5,
		)
		.unwrap();
		let commitment_1 = leaf_1.clone();
		//let commitment_2 = leaf_2.clone(); //TODO: change after using the new
		// arbitrary

		let inner_params = Rc::new(params3.clone());
		let leaves = [leaf_1];
		let tree = Tree_x5::new_sequential(inner_params, Rc::new(()), &leaves).unwrap();

		let path_1 = tree.generate_membership_proof(0);
		let paths = vec![path_1.clone()];

		let public_amount = BnFr::one();
		//TODO: Change aritrary data
		let ext_data_hash_1 = setup_arbitrary_data(recipient, relayer, fee, refund, commitment_1);
		//let ext_data_hash_2 = setup_arbitrary_data(recipient, relayer, fee, refund,
		// commitment_2);
		let ext_data_hash = ext_data_hash_1; // TODO: change it with new Arbitrary values
		let root = tree.root().inner();

		let mut root_set = [BnFr::rand(rng); TEST_M];
		root_set[0] = root;
		assert_eq!(root_set.len(), TEST_M);
		let index_0: BnFr = path_1.get_index(&tree.root(), &leaf_1).unwrap();
		let indices = vec![index_0];

		let nullifier_hash_1 =
			Leaf::create_nullifier(&private_key_1, &leaf_1, &hasher_params_w4, &index_0).unwrap();
		let nullifier_hash = vec![nullifier_hash_1];

		let set_private_inputs_1 = setup_set(&root, &root_set);
		let set_private_inputs = vec![set_private_inputs_1.clone(), set_private_inputs_1.clone()];

		let out_chain_id_1 = BnFr::one();
		let out_amount_1 = public_amount + leaf_private_1.get_amount().unwrap() - BnFr::one();
		let out_pubkey_1 = BnFr::rand(rng);
		let out_blinding_1 = BnFr::rand(rng);

		let out_chain_id_2 = BnFr::one();
		let out_amount_2 = BnFr::one();
		let out_pubkey_2 = BnFr::rand(rng);
		let out_blinding_2 = BnFr::rand(rng);

		let out_leaf_private_1 = LeafPrivateInputs::<BnFr>::new(&out_amount_1, &out_blinding_1);
		let out_leaf_private_2 = LeafPrivateInputs::<BnFr>::new(&out_amount_2, &out_blinding_2);
		let out_leaf_private = vec![out_leaf_private_1.clone(), out_leaf_private_2.clone()];

		let out_leaf_public_1 = LeafPublicInputs::<BnFr>::new(out_chain_id_1);
		let out_leaf_public_2 = LeafPublicInputs::<BnFr>::new(out_chain_id_2);
		let out_leaf_public = vec![out_leaf_public_1.clone(), out_leaf_public_2.clone()];

		let output_commitment_1 = Leaf::create_leaf(
			&out_leaf_private_1,
			&out_pubkey_1,
			&out_leaf_public_1,
			&hasher_params_w5,
		)
		.unwrap();

		let output_commitment_2 = Leaf::create_leaf(
			&out_leaf_private_2,
			&out_pubkey_2,
			&out_leaf_public_2,
			&hasher_params_w5,
		)
		.unwrap();

		let out_pubkey = vec![out_pubkey_1, out_pubkey_2];
		let output_commitment = vec![output_commitment_1, output_commitment_2];
		let circuit = VACircuit1_2::new(
			public_amount.clone(),
			ext_data_hash.clone(),
			leaf_private_inputs,
			keypair_inputs,
			leaf_public_input,
			set_private_inputs,
			root_set.clone(),
			hasher_params_w2,
			hasher_params_w4,
			hasher_params_w5,
			paths,
			indices,
			nullifier_hash.clone(),
			output_commitment.clone(),
			out_leaf_private,
			out_leaf_public,
			out_pubkey,
		);

		let mut public_inputs = Vec::new();
		public_inputs.push(chain_id);
		public_inputs.push(public_amount);
		public_inputs.extend(root_set);
		public_inputs.extend(nullifier_hash);
		public_inputs.extend(output_commitment);
		public_inputs.push(ext_data_hash.recipient);
		public_inputs.push(ext_data_hash.relayer);
		public_inputs.push(ext_data_hash.fee);
		public_inputs.push(ext_data_hash.refund);
		public_inputs.push(ext_data_hash.commitment);

		let (pk, vk) = Groth16::<Bn254>::circuit_specific_setup(circuit.clone(), rng).unwrap();
		let proof = Groth16::<Bn254>::prove(&pk, circuit.clone(), rng).unwrap();
		let res = Groth16::<Bn254>::verify(&vk, &public_inputs, &proof).unwrap();

		assert!(res);
	}

	type VACircuit2_1 = VAnchorCircuit<
		BnFr,
		PoseidonCRH2,
		PoseidonCRH2Gadget,
		PoseidonCRH4,
		PoseidonCRH4Gadget,
		PoseidonCRH5,
		PoseidonCRH5Gadget,
		TreeConfig_x5<BnFr>,
		LeafCRHGadget<BnFr>,
		PoseidonCRH_x5_3Gadget<BnFr>,
		TEST_K,
		TEST_N_INS_2,
		TEST_N_OUTS_1,
		TEST_M,
	>;

	#[test]
	fn should_create_circuit_and_prove_groth16_2_input_1_output() {
		let rng = &mut test_rng();
		let curve = Curve::Bn254;
		let hasher_params_w5: PoseidonParameters<BnFr> = setup_params_x5_5(curve);
		let hasher_params_w4: PoseidonParameters<BnFr> = setup_params_x5_4(curve);
		let params3: PoseidonParameters<BnFr> = setup_params_x5_3(curve);
		let hasher_params_w2: PoseidonParameters<BnFr> = setup_params_x5_2(curve);
		let chain_id = BnFr::zero();
		let relayer = BnFr::rand(rng);
		let recipient = BnFr::rand(rng);
		let fee = BnFr::rand(rng);
		let refund = BnFr::rand(rng);

		let in_amount_1 = BnFr::one();
		let blinding_1 = BnFr::rand(rng);
		let in_amount_2 = BnFr::one() + BnFr::one();
		let blinding_2 = BnFr::rand(rng);
		let leaf_private_1 = LeafPrivateInputs::<BnFr>::new(&in_amount_1, &blinding_1);
		let leaf_private_2 = LeafPrivateInputs::<BnFr>::new(&in_amount_2, &blinding_2);
		let leaf_private_inputs = vec![leaf_private_1.clone(), leaf_private_2.clone()];

		let leaf_public_input = LeafPublicInputs::<BnFr>::new(chain_id.clone());

		let private_key_1 = BnFr::rand(rng);
		let keypair_1 = KeyPair::new(private_key_1.clone()).unwrap();
		let privkey = to_bytes![private_key_1].unwrap();
		let public_key_1 = PoseidonCRH2::evaluate(&hasher_params_w2, &privkey).unwrap();
		let private_key_2 = BnFr::rand(rng);
		let keypair_2 = KeyPair::new(private_key_2.clone()).unwrap();
		let privkey = to_bytes![private_key_2].unwrap();
		let public_key_2 = PoseidonCRH2::evaluate(&hasher_params_w2, &privkey).unwrap();
		let keypair_inputs = vec![keypair_1, keypair_2];

		let leaf_1 = Leaf::create_leaf(
			&leaf_private_1,
			&public_key_1,
			&leaf_public_input,
			&hasher_params_w5,
		)
		.unwrap();
		let commitment_1 = leaf_1.clone();
		let leaf_2 = Leaf::create_leaf(
			&leaf_private_2,
			&public_key_2,
			&leaf_public_input,
			&hasher_params_w5,
		)
		.unwrap();
		//let commitment_2 = leaf_2.clone(); //TODO: change after using the new
		// arbitrary

		let inner_params = Rc::new(params3.clone());
		let leaves = [leaf_1, leaf_2];
		let tree = Tree_x5::new_sequential(inner_params, Rc::new(()), &leaves).unwrap();

		let path_1 = tree.generate_membership_proof(0);
		let path_2 = tree.generate_membership_proof(1);
		let paths = vec![path_1.clone(), path_2.clone()];

		let public_amount = BnFr::one();
		//TODO: Change aritrary data
		let ext_data_hash_1 = setup_arbitrary_data(recipient, relayer, fee, refund, commitment_1);
		//let ext_data_hash_2 = setup_arbitrary_data(recipient, relayer, fee, refund,
		// commitment_2);
		let ext_data_hash = ext_data_hash_1; // TODO: change it with new Arbitrary values
		let root = tree.root().inner();

		let mut root_set = [BnFr::rand(rng); TEST_M];
		root_set[0] = root;
		assert_eq!(root_set.len(), TEST_M);
		let index_0: BnFr = path_1.get_index(&tree.root(), &leaf_1).unwrap();
		let index_1: BnFr = path_1.get_index(&tree.root(), &leaf_2).unwrap();
		assert_eq!(index_0, BnFr::zero());
		assert_eq!(index_1, BnFr::one());
		let indices = vec![index_0, index_1];

		let nullifier_hash_1 =
			Leaf::create_nullifier(&private_key_1, &leaf_1, &hasher_params_w4, &index_0).unwrap();
		let nullifier_hash_2 =
			Leaf::create_nullifier(&private_key_2, &leaf_2, &hasher_params_w4, &index_1).unwrap();
		let nullifier_hash = vec![nullifier_hash_1, nullifier_hash_2];
		assert_ne!(nullifier_hash_1, nullifier_hash_2);

		let set_private_inputs_1 = setup_set(&root, &root_set);
		let set_private_inputs = vec![set_private_inputs_1.clone(), set_private_inputs_1.clone()];

		let out_chain_id_1 = BnFr::one();
		let out_amount_1 = public_amount
			+ leaf_private_1.get_amount().unwrap()
			+ leaf_private_2.get_amount().unwrap();
		let out_pubkey_1 = BnFr::rand(rng);
		let out_blinding_1 = BnFr::rand(rng);

		let out_leaf_private_1 = LeafPrivateInputs::<BnFr>::new(&out_amount_1, &out_blinding_1);
		let out_leaf_private = vec![out_leaf_private_1.clone()];

		let out_leaf_public_1 = LeafPublicInputs::<BnFr>::new(out_chain_id_1);
		let out_leaf_public = vec![out_leaf_public_1.clone()];

		let output_commitment_1 = Leaf::create_leaf(
			&out_leaf_private_1,
			&out_pubkey_1,
			&out_leaf_public_1,
			&hasher_params_w5,
		)
		.unwrap();

		let out_pubkey = vec![out_pubkey_1];
		let output_commitment = vec![output_commitment_1];
		let circuit = VACircuit2_1::new(
			public_amount.clone(),
			ext_data_hash.clone(),
			leaf_private_inputs,
			keypair_inputs,
			leaf_public_input,
			set_private_inputs,
			root_set.clone(),
			hasher_params_w2,
			hasher_params_w4,
			hasher_params_w5,
			paths,
			indices,
			nullifier_hash.clone(),
			output_commitment.clone(),
			out_leaf_private,
			out_leaf_public,
			out_pubkey,
		);

		let mut public_inputs = Vec::new();
		public_inputs.push(chain_id);
		public_inputs.push(public_amount);
		public_inputs.extend(root_set);
		public_inputs.extend(nullifier_hash);
		public_inputs.extend(output_commitment);
		public_inputs.push(ext_data_hash.recipient);
		public_inputs.push(ext_data_hash.relayer);
		public_inputs.push(ext_data_hash.fee);
		public_inputs.push(ext_data_hash.refund);
		public_inputs.push(ext_data_hash.commitment);

		let (pk, vk) = Groth16::<Bn254>::circuit_specific_setup(circuit.clone(), rng).unwrap();
		let proof = Groth16::<Bn254>::prove(&pk, circuit.clone(), rng).unwrap();
		let res = Groth16::<Bn254>::verify(&vk, &public_inputs, &proof).unwrap();

		assert!(res);
	}

	pub const TEST_N_INS_8: usize = 8;
	pub const TEST_N_OUTS_8: usize = 8;

	type VACircuit8_8 = VAnchorCircuit<
		BnFr,
		PoseidonCRH2,
		PoseidonCRH2Gadget,
		PoseidonCRH4,
		PoseidonCRH4Gadget,
		PoseidonCRH5,
		PoseidonCRH5Gadget,
		TreeConfig_x5<BnFr>,
		LeafCRHGadget<BnFr>,
		PoseidonCRH_x5_3Gadget<BnFr>,
		TEST_K,
		TEST_N_INS_8,
		TEST_N_OUTS_8,
		TEST_M,
	>;
	// This test considers two different batch of inputs from two different
	// chains. Therefore two different trees are used
	#[test]
	fn should_create_circuit_and_prove_groth16_8_input_8_output() {
		let rng = &mut test_rng();
		let curve = Curve::Bn254;
		let hasher_params_w5: PoseidonParameters<BnFr> = setup_params_x5_5(curve);
		let hasher_params_w4: PoseidonParameters<BnFr> = setup_params_x5_4(curve);
		let params3: PoseidonParameters<BnFr> = setup_params_x5_3(curve);
		let hasher_params_w2: PoseidonParameters<BnFr> = setup_params_x5_2(curve);
		let chain_id = BnFr::zero();
		let relayer = BnFr::rand(rng);
		let recipient = BnFr::rand(rng);
		let fee = BnFr::rand(rng);
		let refund = BnFr::rand(rng);

		let in_amount_1 = BnFr::one();
		let blinding_1 = BnFr::rand(rng);
		let in_amount_2 = BnFr::one() + BnFr::one();
		let blinding_2 = BnFr::rand(rng);
		let in_amount_3 = BnFr::one();
		let blinding_3 = BnFr::rand(rng);
		let in_amount_4 = BnFr::one() + BnFr::one();
		let blinding_4 = BnFr::rand(rng);
		let in_amount_5 = BnFr::one();
		let blinding_5 = BnFr::rand(rng);
		let in_amount_6 = BnFr::one() + BnFr::one();
		let blinding_6 = BnFr::rand(rng);
		let in_amount_7 = BnFr::one();
		let blinding_7 = BnFr::rand(rng);
		let in_amount_8 = BnFr::one() + BnFr::one();
		let blinding_8 = BnFr::rand(rng);
		let leaf_private_1 = LeafPrivateInputs::<BnFr>::new(&in_amount_1, &blinding_1);
		let leaf_private_2 = LeafPrivateInputs::<BnFr>::new(&in_amount_2, &blinding_2);
		let leaf_private_3 = LeafPrivateInputs::<BnFr>::new(&in_amount_3, &blinding_3);
		let leaf_private_4 = LeafPrivateInputs::<BnFr>::new(&in_amount_4, &blinding_4);
		let leaf_private_5 = LeafPrivateInputs::<BnFr>::new(&in_amount_5, &blinding_5);
		let leaf_private_6 = LeafPrivateInputs::<BnFr>::new(&in_amount_6, &blinding_6);
		let leaf_private_7 = LeafPrivateInputs::<BnFr>::new(&in_amount_7, &blinding_7);
		let leaf_private_8 = LeafPrivateInputs::<BnFr>::new(&in_amount_8, &blinding_8);
		let leaf_private_inputs = vec![
			leaf_private_1.clone(),
			leaf_private_2.clone(),
			leaf_private_3.clone(),
			leaf_private_4.clone(),
			leaf_private_5.clone(),
			leaf_private_6.clone(),
			leaf_private_7.clone(),
			leaf_private_8.clone(),
		];

		let leaf_public_input = LeafPublicInputs::<BnFr>::new(chain_id.clone());

		let private_key_1 = BnFr::rand(rng);
		let privkey = to_bytes![private_key_1].unwrap();
		let public_key_1 = PoseidonCRH2::evaluate(&hasher_params_w2, &privkey).unwrap();
		let private_key_2 = BnFr::rand(rng);
		let privkey = to_bytes![private_key_2].unwrap();
		let public_key_2 = PoseidonCRH2::evaluate(&hasher_params_w2, &privkey).unwrap();
		let private_key_3 = BnFr::rand(rng);
		let privkey = to_bytes![private_key_3].unwrap();
		let public_key_3 = PoseidonCRH2::evaluate(&hasher_params_w2, &privkey).unwrap();
		let private_key_4 = BnFr::rand(rng);
		let privkey = to_bytes![private_key_4].unwrap();
		let public_key_4 = PoseidonCRH2::evaluate(&hasher_params_w2, &privkey).unwrap();
		let private_key_5 = BnFr::rand(rng);
		let privkey = to_bytes![private_key_5].unwrap();
		let public_key_5 = PoseidonCRH2::evaluate(&hasher_params_w2, &privkey).unwrap();
		let private_key_6 = BnFr::rand(rng);
		let privkey = to_bytes![private_key_6].unwrap();
		let public_key_6 = PoseidonCRH2::evaluate(&hasher_params_w2, &privkey).unwrap();
		let private_key_7 = BnFr::rand(rng);
		let privkey = to_bytes![private_key_7].unwrap();
		let public_key_7 = PoseidonCRH2::evaluate(&hasher_params_w2, &privkey).unwrap();
		let private_key_8 = BnFr::rand(rng);
		let privkey = to_bytes![private_key_8].unwrap();
		let public_key_8 = PoseidonCRH2::evaluate(&hasher_params_w2, &privkey).unwrap();
		let keypair_1 = KeyPair::new(private_key_1.clone()).unwrap();
		let keypair_2 = KeyPair::new(private_key_2.clone()).unwrap();
		let keypair_3 = KeyPair::new(private_key_3.clone()).unwrap();
		let keypair_4 = KeyPair::new(private_key_4.clone()).unwrap();
		let keypair_5 = KeyPair::new(private_key_5.clone()).unwrap();
		let keypair_6 = KeyPair::new(private_key_6.clone()).unwrap();
		let keypair_7 = KeyPair::new(private_key_7.clone()).unwrap();
		let keypair_8 = KeyPair::new(private_key_8.clone()).unwrap();
		let keypair_inputs = vec![
			keypair_1, keypair_2, keypair_3, keypair_4, keypair_5, keypair_6, keypair_7, keypair_8,
		];

		let leaf_1 = Leaf::create_leaf(
			&leaf_private_1,
			&public_key_1,
			&leaf_public_input,
			&hasher_params_w5,
		)
		.unwrap();
		let commitment_1 = leaf_1.clone();
		let leaf_2 = Leaf::create_leaf(
			&leaf_private_2,
			&public_key_2,
			&leaf_public_input,
			&hasher_params_w5,
		)
		.unwrap();
		let leaf_3 = Leaf::create_leaf(
			&leaf_private_3,
			&public_key_3,
			&leaf_public_input,
			&hasher_params_w5,
		)
		.unwrap();
		let leaf_4 = Leaf::create_leaf(
			&leaf_private_4,
			&public_key_4,
			&leaf_public_input,
			&hasher_params_w5,
		)
		.unwrap();
		let leaf_5 = Leaf::create_leaf(
			&leaf_private_5,
			&public_key_5,
			&leaf_public_input,
			&hasher_params_w5,
		)
		.unwrap();
		let leaf_6 = Leaf::create_leaf(
			&leaf_private_6,
			&public_key_6,
			&leaf_public_input,
			&hasher_params_w5,
		)
		.unwrap();
		let leaf_7 = Leaf::create_leaf(
			&leaf_private_7,
			&public_key_7,
			&leaf_public_input,
			&hasher_params_w5,
		)
		.unwrap();
		let leaf_8 = Leaf::create_leaf(
			&leaf_private_8,
			&public_key_8,
			&leaf_public_input,
			&hasher_params_w5,
		)
		.unwrap();
		//let commitment_2 = leaf_2.clone(); //TODO: change after using the new
		// arbitrary

		let inner_params = Rc::new(params3.clone());
		let leaves_on_chain_1 = [leaf_1, leaf_2, leaf_3, leaf_4];
		let leaves_on_chain_2 = [leaf_5, leaf_6, leaf_7, leaf_8];
		let tree_1 =
			Tree_x5::new_sequential(inner_params.clone(), Rc::new(()), &leaves_on_chain_1).unwrap();
		let tree_2 =
			Tree_x5::new_sequential(inner_params, Rc::new(()), &leaves_on_chain_2).unwrap();

		let path_1 = tree_1.generate_membership_proof(0);
		let path_2 = tree_1.generate_membership_proof(1);
		let path_3 = tree_1.generate_membership_proof(2);
		let path_4 = tree_1.generate_membership_proof(3);
		let path_5 = tree_2.generate_membership_proof(0);
		let path_6 = tree_2.generate_membership_proof(1);
		let path_7 = tree_2.generate_membership_proof(2);
		let path_8 = tree_2.generate_membership_proof(3);
		let paths = vec![
			path_1.clone(),
			path_2.clone(),
			path_3.clone(),
			path_4.clone(),
			path_5.clone(),
			path_6.clone(),
			path_7.clone(),
			path_8.clone(),
		];

		let public_amount = BnFr::one();
		//TODO: Change aritrary data
		let ext_data_hash_1 = setup_arbitrary_data(recipient, relayer, fee, refund, commitment_1);
		//let ext_data_hash_2 = setup_arbitrary_data(recipient, relayer, fee, refund,
		// commitment_2);
		let ext_data_hash = ext_data_hash_1; // TODO: change it with new Arbitrary values
		let root_1 = tree_1.root().inner();
		let root_2 = tree_2.root().inner();

		let mut root_set = [BnFr::rand(rng); TEST_M];
		root_set[0] = root_1;
		root_set[1] = root_2;
		assert_eq!(root_set.len(), TEST_M);
		let index_0: BnFr = path_1.get_index(&tree_1.root(), &leaf_1).unwrap();
		let index_1: BnFr = path_2.get_index(&tree_1.root(), &leaf_2).unwrap();
		let index_2: BnFr = path_3.get_index(&tree_1.root(), &leaf_3).unwrap();
		let index_3: BnFr = path_4.get_index(&tree_1.root(), &leaf_4).unwrap();
		let index_4: BnFr = path_5.get_index(&tree_2.root(), &leaf_5).unwrap();
		let index_5: BnFr = path_6.get_index(&tree_2.root(), &leaf_6).unwrap();
		let index_6: BnFr = path_7.get_index(&tree_2.root(), &leaf_7).unwrap();
		let index_7: BnFr = path_8.get_index(&tree_2.root(), &leaf_8).unwrap();
		let indices = vec![
			index_0, index_1, index_2, index_3, index_4, index_5, index_6, index_7,
		];

		let nullifier_hash_1 =
			Leaf::create_nullifier(&private_key_1, &leaf_1, &hasher_params_w4, &index_0).unwrap();
		let nullifier_hash_2 =
			Leaf::create_nullifier(&private_key_2, &leaf_2, &hasher_params_w4, &index_1).unwrap();
		let nullifier_hash_3 =
			Leaf::create_nullifier(&private_key_3, &leaf_3, &hasher_params_w4, &index_2).unwrap();
		let nullifier_hash_4 =
			Leaf::create_nullifier(&private_key_4, &leaf_4, &hasher_params_w4, &index_3).unwrap();
		let nullifier_hash_5 =
			Leaf::create_nullifier(&private_key_5, &leaf_5, &hasher_params_w4, &index_4).unwrap();
		let nullifier_hash_6 =
			Leaf::create_nullifier(&private_key_6, &leaf_6, &hasher_params_w4, &index_5).unwrap();
		let nullifier_hash_7 =
			Leaf::create_nullifier(&private_key_7, &leaf_7, &hasher_params_w4, &index_6).unwrap();
		let nullifier_hash_8 =
			Leaf::create_nullifier(&private_key_8, &leaf_8, &hasher_params_w4, &index_7).unwrap();

		let nullifier_hash = vec![
			nullifier_hash_1,
			nullifier_hash_2,
			nullifier_hash_3,
			nullifier_hash_4,
			nullifier_hash_5,
			nullifier_hash_6,
			nullifier_hash_7,
			nullifier_hash_8,
		];

		let set_private_inputs_1 = setup_set(&root_1, &root_set);
		let set_private_inputs_2 = setup_set(&root_2, &root_set);
		let set_private_inputs = vec![
			set_private_inputs_1.clone(),
			set_private_inputs_1.clone(),
			set_private_inputs_1.clone(),
			set_private_inputs_1.clone(),
			set_private_inputs_2.clone(),
			set_private_inputs_2.clone(),
			set_private_inputs_2.clone(),
			set_private_inputs_2.clone(),
		];

		let out_chain_id_1 = BnFr::one();
		let out_amount_1 = public_amount + leaf_private_1.get_amount().unwrap();
		let out_pubkey_1 = BnFr::rand(rng);
		let out_blinding_1 = BnFr::rand(rng);
		let bytes = to_bytes![out_chain_id_1, out_amount_1, out_pubkey_1, out_blinding_1].unwrap();
		let output_commitment_1 = PoseidonCRH5::evaluate(&hasher_params_w5, &bytes).unwrap();

		let out_chain_id_2 = BnFr::one();
		let out_amount_2 = leaf_private_2.get_amount().unwrap();
		let out_pubkey_2 = BnFr::rand(rng);
		let out_blinding_2 = BnFr::rand(rng);
		let bytes = to_bytes![out_chain_id_2, out_amount_2, out_pubkey_2, out_blinding_2].unwrap();
		let output_commitment_2 = PoseidonCRH5::evaluate(&hasher_params_w5, &bytes).unwrap();

		let out_chain_id_3 = BnFr::one();
		let out_amount_3 = leaf_private_3.get_amount().unwrap();
		let out_pubkey_3 = BnFr::rand(rng);
		let out_blinding_3 = BnFr::rand(rng);
		let bytes = to_bytes![out_chain_id_3, out_amount_3, out_pubkey_3, out_blinding_3].unwrap();
		let output_commitment_3 = PoseidonCRH5::evaluate(&hasher_params_w5, &bytes).unwrap();

		let out_chain_id_4 = BnFr::one();
		let out_amount_4 = leaf_private_4.get_amount().unwrap();
		let out_pubkey_4 = BnFr::rand(rng);
		let out_blinding_4 = BnFr::rand(rng);
		let bytes = to_bytes![out_chain_id_4, out_amount_4, out_pubkey_4, out_blinding_4].unwrap();
		let output_commitment_4 = PoseidonCRH5::evaluate(&hasher_params_w5, &bytes).unwrap();

		let out_chain_id_5 = BnFr::one();
		let out_amount_5 = leaf_private_5.get_amount().unwrap();
		let out_pubkey_5 = BnFr::rand(rng);
		let out_blinding_5 = BnFr::rand(rng);
		let bytes = to_bytes![out_chain_id_5, out_amount_5, out_pubkey_5, out_blinding_5].unwrap();
		let output_commitment_5 = PoseidonCRH5::evaluate(&hasher_params_w5, &bytes).unwrap();

		let out_chain_id_6 = BnFr::one();
		let out_amount_6 = leaf_private_6.get_amount().unwrap();
		let out_pubkey_6 = BnFr::rand(rng);
		let out_blinding_6 = BnFr::rand(rng);
		let bytes = to_bytes![out_chain_id_6, out_amount_6, out_pubkey_6, out_blinding_6].unwrap();
		let output_commitment_6 = PoseidonCRH5::evaluate(&hasher_params_w5, &bytes).unwrap();

		let out_chain_id_7 = BnFr::one();
		let out_amount_7 = leaf_private_7.get_amount().unwrap();
		let out_pubkey_7 = BnFr::rand(rng);
		let out_blinding_7 = BnFr::rand(rng);
		let bytes = to_bytes![out_chain_id_7, out_amount_7, out_pubkey_7, out_blinding_7].unwrap();
		let output_commitment_7 = PoseidonCRH5::evaluate(&hasher_params_w5, &bytes).unwrap();

		let out_chain_id_8 = BnFr::one();
		let out_amount_8 = leaf_private_8.get_amount().unwrap();
		let out_pubkey_8 = BnFr::rand(rng);
		let out_blinding_8 = BnFr::rand(rng);
		let bytes = to_bytes![out_chain_id_8, out_amount_8, out_pubkey_8, out_blinding_8].unwrap();
		let output_commitment_8 = PoseidonCRH5::evaluate(&hasher_params_w5, &bytes).unwrap();

		let out_leaf_private_1 = LeafPrivateInputs::<BnFr>::new(&out_amount_1, &out_blinding_1);
		let out_leaf_private_2 = LeafPrivateInputs::<BnFr>::new(&out_amount_2, &out_blinding_2);
		let out_leaf_private_3 = LeafPrivateInputs::<BnFr>::new(&out_amount_3, &out_blinding_3);
		let out_leaf_private_4 = LeafPrivateInputs::<BnFr>::new(&out_amount_4, &out_blinding_4);
		let out_leaf_private_5 = LeafPrivateInputs::<BnFr>::new(&out_amount_5, &out_blinding_5);
		let out_leaf_private_6 = LeafPrivateInputs::<BnFr>::new(&out_amount_6, &out_blinding_6);
		let out_leaf_private_7 = LeafPrivateInputs::<BnFr>::new(&out_amount_7, &out_blinding_7);
		let out_leaf_private_8 = LeafPrivateInputs::<BnFr>::new(&out_amount_8, &out_blinding_8);
		let out_leaf_private = vec![
			out_leaf_private_1.clone(),
			out_leaf_private_2.clone(),
			out_leaf_private_3.clone(),
			out_leaf_private_4.clone(),
			out_leaf_private_5.clone(),
			out_leaf_private_6.clone(),
			out_leaf_private_7.clone(),
			out_leaf_private_8.clone(),
		];

		let out_leaf_public_1 = LeafPublicInputs::<BnFr>::new(out_chain_id_1);
		let out_leaf_public_2 = LeafPublicInputs::<BnFr>::new(out_chain_id_2);
		let out_leaf_public_3 = LeafPublicInputs::<BnFr>::new(out_chain_id_3);
		let out_leaf_public_4 = LeafPublicInputs::<BnFr>::new(out_chain_id_4);
		let out_leaf_public_5 = LeafPublicInputs::<BnFr>::new(out_chain_id_5);
		let out_leaf_public_6 = LeafPublicInputs::<BnFr>::new(out_chain_id_6);
		let out_leaf_public_7 = LeafPublicInputs::<BnFr>::new(out_chain_id_7);
		let out_leaf_public_8 = LeafPublicInputs::<BnFr>::new(out_chain_id_8);
		let out_leaf_public = vec![
			out_leaf_public_1.clone(),
			out_leaf_public_2.clone(),
			out_leaf_public_3.clone(),
			out_leaf_public_4.clone(),
			out_leaf_public_5.clone(),
			out_leaf_public_6.clone(),
			out_leaf_public_7.clone(),
			out_leaf_public_8.clone(),
		];

		let out_pubkey = vec![
			out_pubkey_1,
			out_pubkey_2,
			out_pubkey_3,
			out_pubkey_4,
			out_pubkey_5,
			out_pubkey_6,
			out_pubkey_7,
			out_pubkey_8,
		];

		let output_commitment = vec![
			output_commitment_1,
			output_commitment_2,
			output_commitment_3,
			output_commitment_4,
			output_commitment_5,
			output_commitment_6,
			output_commitment_7,
			output_commitment_8,
		];
		let circuit = VACircuit8_8::new(
			public_amount.clone(),
			ext_data_hash.clone(),
			leaf_private_inputs,
			keypair_inputs,
			leaf_public_input,
			set_private_inputs,
			root_set.clone(),
			hasher_params_w2,
			hasher_params_w4,
			hasher_params_w5,
			paths,
			indices,
			nullifier_hash.clone(),
			output_commitment.clone(),
			out_leaf_private,
			out_leaf_public,
			out_pubkey,
		);

		let mut public_inputs = Vec::new();
		public_inputs.push(chain_id);
		public_inputs.push(public_amount);
		public_inputs.extend(root_set);
		public_inputs.extend(nullifier_hash);
		public_inputs.extend(output_commitment);
		public_inputs.push(ext_data_hash.recipient);
		public_inputs.push(ext_data_hash.relayer);
		public_inputs.push(ext_data_hash.fee);
		public_inputs.push(ext_data_hash.refund);
		public_inputs.push(ext_data_hash.commitment);

		let (pk, vk) = Groth16::<Bn254>::circuit_specific_setup(circuit.clone(), rng).unwrap();
		let proof = Groth16::<Bn254>::prove(&pk, circuit.clone(), rng).unwrap();
		let res = Groth16::<Bn254>::verify(&vk, &public_inputs, &proof).unwrap();

		assert!(res);
	}

	pub const TEST_N_OUTS_4: usize = 4;

	type VACircuit8_4 = VAnchorCircuit<
		BnFr,
		PoseidonCRH2,
		PoseidonCRH2Gadget,
		PoseidonCRH4,
		PoseidonCRH4Gadget,
		PoseidonCRH5,
		PoseidonCRH5Gadget,
		TreeConfig_x5<BnFr>,
		LeafCRHGadget<BnFr>,
		PoseidonCRH_x5_3Gadget<BnFr>,
		TEST_K,
		TEST_N_INS_8,
		TEST_N_OUTS_4,
		TEST_M,
	>;
	#[test]
	fn should_create_circuit_and_prove_groth16_8_input_4_output() {
		let rng = &mut test_rng();
		let curve = Curve::Bn254;
		let hasher_params_w5: PoseidonParameters<BnFr> = setup_params_x5_5(curve);
		let hasher_params_w4: PoseidonParameters<BnFr> = setup_params_x5_4(curve);
		let params3: PoseidonParameters<BnFr> = setup_params_x5_3(curve);
		let hasher_params_w2: PoseidonParameters<BnFr> = setup_params_x5_2(curve);
		let chain_id = BnFr::zero();
		let relayer = BnFr::rand(rng);
		let recipient = BnFr::rand(rng);
		let fee = BnFr::rand(rng);
		let refund = BnFr::rand(rng);

		let in_amount_1 = BnFr::one();
		let blinding_1 = BnFr::rand(rng);
		let in_amount_2 = BnFr::one() + BnFr::one();
		let blinding_2 = BnFr::rand(rng);
		let in_amount_3 = BnFr::one();
		let blinding_3 = BnFr::rand(rng);
		let in_amount_4 = BnFr::one() + BnFr::one();
		let blinding_4 = BnFr::rand(rng);
		let in_amount_5 = BnFr::one();
		let blinding_5 = BnFr::rand(rng);
		let in_amount_6 = BnFr::one() + BnFr::one();
		let blinding_6 = BnFr::rand(rng);
		let in_amount_7 = BnFr::one();
		let blinding_7 = BnFr::rand(rng);
		let in_amount_8 = BnFr::one() + BnFr::one();
		let blinding_8 = BnFr::rand(rng);
		let leaf_private_1 = LeafPrivateInputs::<BnFr>::new(&in_amount_1, &blinding_1);
		let leaf_private_2 = LeafPrivateInputs::<BnFr>::new(&in_amount_2, &blinding_2);
		let leaf_private_3 = LeafPrivateInputs::<BnFr>::new(&in_amount_3, &blinding_3);
		let leaf_private_4 = LeafPrivateInputs::<BnFr>::new(&in_amount_4, &blinding_4);
		let leaf_private_5 = LeafPrivateInputs::<BnFr>::new(&in_amount_5, &blinding_5);
		let leaf_private_6 = LeafPrivateInputs::<BnFr>::new(&in_amount_6, &blinding_6);
		let leaf_private_7 = LeafPrivateInputs::<BnFr>::new(&in_amount_7, &blinding_7);
		let leaf_private_8 = LeafPrivateInputs::<BnFr>::new(&in_amount_8, &blinding_8);
		let leaf_private_inputs = vec![
			leaf_private_1.clone(),
			leaf_private_2.clone(),
			leaf_private_3.clone(),
			leaf_private_4.clone(),
			leaf_private_5.clone(),
			leaf_private_6.clone(),
			leaf_private_7.clone(),
			leaf_private_8.clone(),
		];

		let leaf_public_input = LeafPublicInputs::<BnFr>::new(chain_id.clone());

		let private_key_1 = BnFr::rand(rng);
		let privkey = to_bytes![private_key_1].unwrap();
		let public_key_1 = PoseidonCRH2::evaluate(&hasher_params_w2, &privkey).unwrap();
		let private_key_2 = BnFr::rand(rng);
		let privkey = to_bytes![private_key_2].unwrap();
		let public_key_2 = PoseidonCRH2::evaluate(&hasher_params_w2, &privkey).unwrap();
		let private_key_3 = BnFr::rand(rng);
		let privkey = to_bytes![private_key_3].unwrap();
		let public_key_3 = PoseidonCRH2::evaluate(&hasher_params_w2, &privkey).unwrap();
		let private_key_4 = BnFr::rand(rng);
		let privkey = to_bytes![private_key_4].unwrap();
		let public_key_4 = PoseidonCRH2::evaluate(&hasher_params_w2, &privkey).unwrap();
		let private_key_5 = BnFr::rand(rng);
		let privkey = to_bytes![private_key_5].unwrap();
		let public_key_5 = PoseidonCRH2::evaluate(&hasher_params_w2, &privkey).unwrap();
		let private_key_6 = BnFr::rand(rng);
		let privkey = to_bytes![private_key_6].unwrap();
		let public_key_6 = PoseidonCRH2::evaluate(&hasher_params_w2, &privkey).unwrap();
		let private_key_7 = BnFr::rand(rng);
		let privkey = to_bytes![private_key_7].unwrap();
		let public_key_7 = PoseidonCRH2::evaluate(&hasher_params_w2, &privkey).unwrap();
		let private_key_8 = BnFr::rand(rng);
		let privkey = to_bytes![private_key_8].unwrap();
		let public_key_8 = PoseidonCRH2::evaluate(&hasher_params_w2, &privkey).unwrap();
		let keypair_1 = KeyPair::new(private_key_1.clone()).unwrap();
		let keypair_2 = KeyPair::new(private_key_2.clone()).unwrap();
		let keypair_3 = KeyPair::new(private_key_3.clone()).unwrap();
		let keypair_4 = KeyPair::new(private_key_4.clone()).unwrap();
		let keypair_5 = KeyPair::new(private_key_5.clone()).unwrap();
		let keypair_6 = KeyPair::new(private_key_6.clone()).unwrap();
		let keypair_7 = KeyPair::new(private_key_7.clone()).unwrap();
		let keypair_8 = KeyPair::new(private_key_8.clone()).unwrap();
		let keypair_inputs = vec![
			keypair_1, keypair_2, keypair_3, keypair_4, keypair_5, keypair_6, keypair_7, keypair_8,
		];

		let leaf_1 = Leaf::create_leaf(
			&leaf_private_1,
			&public_key_1,
			&leaf_public_input,
			&hasher_params_w5,
		)
		.unwrap();
		let commitment_1 = leaf_1.clone();
		let leaf_2 = Leaf::create_leaf(
			&leaf_private_2,
			&public_key_2,
			&leaf_public_input,
			&hasher_params_w5,
		)
		.unwrap();
		let leaf_3 = Leaf::create_leaf(
			&leaf_private_3,
			&public_key_3,
			&leaf_public_input,
			&hasher_params_w5,
		)
		.unwrap();
		let leaf_4 = Leaf::create_leaf(
			&leaf_private_4,
			&public_key_4,
			&leaf_public_input,
			&hasher_params_w5,
		)
		.unwrap();
		let leaf_5 = Leaf::create_leaf(
			&leaf_private_5,
			&public_key_5,
			&leaf_public_input,
			&hasher_params_w5,
		)
		.unwrap();
		let leaf_6 = Leaf::create_leaf(
			&leaf_private_6,
			&public_key_6,
			&leaf_public_input,
			&hasher_params_w5,
		)
		.unwrap();
		let leaf_7 = Leaf::create_leaf(
			&leaf_private_7,
			&public_key_7,
			&leaf_public_input,
			&hasher_params_w5,
		)
		.unwrap();
		let leaf_8 = Leaf::create_leaf(
			&leaf_private_8,
			&public_key_8,
			&leaf_public_input,
			&hasher_params_w5,
		)
		.unwrap();
		//let commitment_2 = leaf_2.clone(); //TODO: change after using the new
		// arbitrary

		let inner_params = Rc::new(params3.clone());
		let leaves_on_chain_1 = [leaf_1, leaf_2, leaf_3, leaf_4];
		let leaves_on_chain_2 = [leaf_5, leaf_6, leaf_7, leaf_8];
		let tree_1 =
			Tree_x5::new_sequential(inner_params.clone(), Rc::new(()), &leaves_on_chain_1).unwrap();
		let tree_2 =
			Tree_x5::new_sequential(inner_params, Rc::new(()), &leaves_on_chain_2).unwrap();

		let path_1 = tree_1.generate_membership_proof(0);
		let path_2 = tree_1.generate_membership_proof(1);
		let path_3 = tree_1.generate_membership_proof(2);
		let path_4 = tree_1.generate_membership_proof(3);
		let path_5 = tree_2.generate_membership_proof(0);
		let path_6 = tree_2.generate_membership_proof(1);
		let path_7 = tree_2.generate_membership_proof(2);
		let path_8 = tree_2.generate_membership_proof(3);
		let paths = vec![
			path_1.clone(),
			path_2.clone(),
			path_3.clone(),
			path_4.clone(),
			path_5.clone(),
			path_6.clone(),
			path_7.clone(),
			path_8.clone(),
		];

		let public_amount = BnFr::one();
		//TODO: Change aritrary data
		let ext_data_hash_1 = setup_arbitrary_data(recipient, relayer, fee, refund, commitment_1);
		//let ext_data_hash_2 = setup_arbitrary_data(recipient, relayer, fee, refund,
		// commitment_2);
		let ext_data_hash = ext_data_hash_1; // TODO: change it with new Arbitrary values
		let root_1 = tree_1.root().inner();
		let root_2 = tree_2.root().inner();

		let mut root_set = [BnFr::rand(rng); TEST_M];
		root_set[0] = root_1;
		root_set[1] = root_2;
		assert_eq!(root_set.len(), TEST_M);
		let index_0: BnFr = path_1.get_index(&tree_1.root(), &leaf_1).unwrap();
		let index_1: BnFr = path_2.get_index(&tree_1.root(), &leaf_2).unwrap();
		let index_2: BnFr = path_3.get_index(&tree_1.root(), &leaf_3).unwrap();
		let index_3: BnFr = path_4.get_index(&tree_1.root(), &leaf_4).unwrap();
		let index_4: BnFr = path_5.get_index(&tree_2.root(), &leaf_5).unwrap();
		let index_5: BnFr = path_6.get_index(&tree_2.root(), &leaf_6).unwrap();
		let index_6: BnFr = path_7.get_index(&tree_2.root(), &leaf_7).unwrap();
		let index_7: BnFr = path_8.get_index(&tree_2.root(), &leaf_8).unwrap();
		let indices = vec![
			index_0, index_1, index_2, index_3, index_4, index_5, index_6, index_7,
		];

		let nullifier_hash_1 =
			Leaf::create_nullifier(&private_key_1, &leaf_1, &hasher_params_w4, &index_0).unwrap();
		let nullifier_hash_2 =
			Leaf::create_nullifier(&private_key_2, &leaf_2, &hasher_params_w4, &index_1).unwrap();
		let nullifier_hash_3 =
			Leaf::create_nullifier(&private_key_3, &leaf_3, &hasher_params_w4, &index_2).unwrap();
		let nullifier_hash_4 =
			Leaf::create_nullifier(&private_key_4, &leaf_4, &hasher_params_w4, &index_3).unwrap();
		let nullifier_hash_5 =
			Leaf::create_nullifier(&private_key_5, &leaf_5, &hasher_params_w4, &index_4).unwrap();
		let nullifier_hash_6 =
			Leaf::create_nullifier(&private_key_6, &leaf_6, &hasher_params_w4, &index_5).unwrap();
		let nullifier_hash_7 =
			Leaf::create_nullifier(&private_key_7, &leaf_7, &hasher_params_w4, &index_6).unwrap();
		let nullifier_hash_8 =
			Leaf::create_nullifier(&private_key_8, &leaf_8, &hasher_params_w4, &index_7).unwrap();

		let nullifier_hash = vec![
			nullifier_hash_1,
			nullifier_hash_2,
			nullifier_hash_3,
			nullifier_hash_4,
			nullifier_hash_5,
			nullifier_hash_6,
			nullifier_hash_7,
			nullifier_hash_8,
		];

		let set_private_inputs_1 = setup_set(&root_1, &root_set);
		let set_private_inputs_2 = setup_set(&root_2, &root_set);
		let set_private_inputs = vec![
			set_private_inputs_1.clone(),
			set_private_inputs_1.clone(),
			set_private_inputs_1.clone(),
			set_private_inputs_1.clone(),
			set_private_inputs_2.clone(),
			set_private_inputs_2.clone(),
			set_private_inputs_2.clone(),
			set_private_inputs_2.clone(),
		];

		let out_chain_id_1 = BnFr::one();
		let out_amount_1 = public_amount + leaf_private_1.get_amount().unwrap();
		let out_pubkey_1 = BnFr::rand(rng);
		let out_blinding_1 = BnFr::rand(rng);
		let bytes = to_bytes![out_chain_id_1, out_amount_1, out_pubkey_1, out_blinding_1].unwrap();
		let output_commitment_1 = PoseidonCRH5::evaluate(&hasher_params_w5, &bytes).unwrap();

		let out_chain_id_2 = BnFr::one();
		let out_amount_2 = leaf_private_2.get_amount().unwrap();
		let out_pubkey_2 = BnFr::rand(rng);
		let out_blinding_2 = BnFr::rand(rng);
		let bytes = to_bytes![out_chain_id_2, out_amount_2, out_pubkey_2, out_blinding_2].unwrap();
		let output_commitment_2 = PoseidonCRH5::evaluate(&hasher_params_w5, &bytes).unwrap();

		let out_chain_id_3 = BnFr::one();
		let out_amount_3 = leaf_private_3.get_amount().unwrap();
		let out_pubkey_3 = BnFr::rand(rng);
		let out_blinding_3 = BnFr::rand(rng);
		let bytes = to_bytes![out_chain_id_3, out_amount_3, out_pubkey_3, out_blinding_3].unwrap();
		let output_commitment_3 = PoseidonCRH5::evaluate(&hasher_params_w5, &bytes).unwrap();

		let out_chain_id_4 = BnFr::one();
		let out_amount_4 = leaf_private_4.get_amount().unwrap()
			+ leaf_private_5.get_amount().unwrap()
			+ leaf_private_6.get_amount().unwrap()
			+ leaf_private_7.get_amount().unwrap()
			+ leaf_private_8.get_amount().unwrap();
		let out_pubkey_4 = BnFr::rand(rng);
		let out_blinding_4 = BnFr::rand(rng);
		let bytes = to_bytes![out_chain_id_4, out_amount_4, out_pubkey_4, out_blinding_4].unwrap();
		let output_commitment_4 = PoseidonCRH5::evaluate(&hasher_params_w5, &bytes).unwrap();

		let out_leaf_private_1 = LeafPrivateInputs::<BnFr>::new(&out_amount_1, &out_blinding_1);
		let out_leaf_private_2 = LeafPrivateInputs::<BnFr>::new(&out_amount_2, &out_blinding_2);
		let out_leaf_private_3 = LeafPrivateInputs::<BnFr>::new(&out_amount_3, &out_blinding_3);
		let out_leaf_private_4 = LeafPrivateInputs::<BnFr>::new(&out_amount_4, &out_blinding_4);
		let out_leaf_private = vec![
			out_leaf_private_1.clone(),
			out_leaf_private_2.clone(),
			out_leaf_private_3.clone(),
			out_leaf_private_4.clone(),
		];

		let out_leaf_public_1 = LeafPublicInputs::<BnFr>::new(out_chain_id_1);
		let out_leaf_public_2 = LeafPublicInputs::<BnFr>::new(out_chain_id_2);
		let out_leaf_public_3 = LeafPublicInputs::<BnFr>::new(out_chain_id_3);
		let out_leaf_public_4 = LeafPublicInputs::<BnFr>::new(out_chain_id_4);
		let out_leaf_public = vec![
			out_leaf_public_1.clone(),
			out_leaf_public_2.clone(),
			out_leaf_public_3.clone(),
			out_leaf_public_4.clone(),
		];

		let out_pubkey = vec![out_pubkey_1, out_pubkey_2, out_pubkey_3, out_pubkey_4];

		let output_commitment = vec![
			output_commitment_1,
			output_commitment_2,
			output_commitment_3,
			output_commitment_4,
		];
		let circuit = VACircuit8_4::new(
			public_amount.clone(),
			ext_data_hash.clone(),
			leaf_private_inputs,
			keypair_inputs,
			leaf_public_input,
			set_private_inputs,
			root_set.clone(),
			hasher_params_w2,
			hasher_params_w4,
			hasher_params_w5,
			paths,
			indices,
			nullifier_hash.clone(),
			output_commitment.clone(),
			out_leaf_private,
			out_leaf_public,
			out_pubkey,
		);

		let mut public_inputs = Vec::new();
		public_inputs.push(chain_id);
		public_inputs.push(public_amount);
		public_inputs.extend(root_set);
		public_inputs.extend(nullifier_hash);
		public_inputs.extend(output_commitment);
		public_inputs.push(ext_data_hash.recipient);
		public_inputs.push(ext_data_hash.relayer);
		public_inputs.push(ext_data_hash.fee);
		public_inputs.push(ext_data_hash.refund);
		public_inputs.push(ext_data_hash.commitment);

		let (pk, vk) = Groth16::<Bn254>::circuit_specific_setup(circuit.clone(), rng).unwrap();
		let proof = Groth16::<Bn254>::prove(&pk, circuit.clone(), rng).unwrap();
		let res = Groth16::<Bn254>::verify(&vk, &public_inputs, &proof).unwrap();

		assert!(res);
	}
}<|MERGE_RESOLUTION|>--- conflicted
+++ resolved
@@ -196,10 +196,7 @@
 				&in_amount_tx,
 			)?;
 			check.enforce_equal(&Boolean::TRUE)?;
-<<<<<<< HEAD
-
-=======
->>>>>>> 1933db9f
+      
 			sums_ins_var = sums_ins_var + in_amount_tx;
 		}
 		Ok(sums_ins_var)
@@ -370,13 +367,8 @@
 		let public_amount = self.public_amount.clone();
 		let ext_data_hash = self.ext_data_hash.clone();
 		let leaf_private = self.leaf_private_inputs.clone(); // amount, blinding
-<<<<<<< HEAD
 		let keypair_inputs = self.keypair_inputs.clone();
 		let leaf_public_input = self.leaf_public_input.clone(); // chain id
-=======
-		let private_key_inputs = self.private_key_inputs.clone();
-		let leaf_public = self.leaf_public_inputs.clone(); // chain id
->>>>>>> 1933db9f
 		let set_private = self.set_private_inputs.clone();
 		let root_set = self.root_set.clone();
 		let hasher_params_w2 = self.hasher_params_w2.clone();
@@ -749,8 +741,6 @@
 		let recipient = BnFr::rand(rng);
 		let fee = BnFr::rand(rng);
 		let refund = BnFr::rand(rng);
-<<<<<<< HEAD
-
 		let in_amount_1 = BnFr::one();
 		let blinding_1 = BnFr::rand(rng);
 		let in_amount_2 = BnFr::one() + BnFr::one();
@@ -798,18 +788,6 @@
 		let paths = vec![path_1.clone(), path_2.clone()];
 
 		let public_amount = BnFr::one();
-=======
-		let leaf_private = LeafPrivateInputs::<BnFr>::generate(rng);
-		let leaf_public = LeafPublicInputs::<BnFr>::new(chain_id);
-		let private_key = BnFr::rand(rng);
-		let privkey = to_bytes![private_key].unwrap();
-		let public_key = PoseidonCRH2::evaluate(&params2, &privkey).unwrap();
-		let leaf = Leaf::create_leaf(&leaf_private, &public_key, &leaf_public, &params2).unwrap();
-		let commitment = leaf.clone();
-
-		let (tree, path) = setup_tree_and_create_path_tree_x5::<BnFr, TEST_N>(&[leaf], 0, &params3);
-		let public_amount = BnFr::rand(rng);
->>>>>>> 1933db9f
 		//TODO: Change aritrary data
 		let ext_data_hash_1 = setup_arbitrary_data(recipient, relayer, fee, refund, commitment_1);
 		//let ext_data_hash_2 = setup_arbitrary_data(recipient, relayer, fee, refund,
