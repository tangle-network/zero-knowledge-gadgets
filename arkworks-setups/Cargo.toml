[package]
name = "arkworks-setups"
version = "0.5.0"
edition = "2021"

# See more keys and their definitions at https://doc.rust-lang.org/cargo/reference/manifest.html

[dependencies]
<<<<<<< HEAD
arkworks-utils = { path = "../arkworks-utils", version = "0.5.0", features = ["r1cs", "default_poseidon"], default-features = false }
arkworks-r1cs-circuits = { path = "../arkworks-r1cs-circuits", version = "0.5.0", default-features = false }
arkworks-r1cs-gadgets = { path = "../arkworks-r1cs-gadgets", version = "0.5.0", features = ["r1cs"], default-features = false }
arkworks-native-gadgets = { path = "../arkworks-native-gadgets", version = "0.5.0", features = ["r1cs"], default-features = false }
=======
arkworks-r1cs-circuits = { path = "../arkworks-r1cs-circuits", version = "0.5.0", default-features = false }
arkworks-r1cs-gadgets = { path = "../arkworks-r1cs-gadgets", version = "0.5.0", default-features = false }
arkworks-native-gadgets = { path = "../arkworks-native-gadgets", version = "0.5.0", default-features = false }
>>>>>>> 27173faf

ark-crypto-primitives = { version = "^0.3.0", features = ["r1cs"], default-features = false }
ark-ff = { version = "^0.3.0", default-features = false }
ark-std = { version = "^0.3.0", default-features = false }
ark-r1cs-std = { version = "^0.3.0", default-features = false }
ark-relations = { version = "^0.3.0", default-features = false }
ark-ec = { version = "^0.3.0", default-features = false }
ark-serialize = {version = "^0.3.0", default-features = false }
ark-groth16 = { version = "^0.3.0", default-features = false }

tiny-keccak = { version = "2.0.2", features = ["keccak"] }
codec = { package = "parity-scale-codec", version = "2.0.0", default-features = false, features = ["derive"] }
crypto_box = { version = "0.7.1" }

<<<<<<< HEAD
=======
[dependencies.arkworks-utils]
path = "../arkworks-utils"
version = "0.5.0"
default-features = false
features = ["poseidon_bn254_x5_2", "poseidon_bn254_x5_3", "poseidon_bn254_x5_4", "poseidon_bn254_x5_5"]

>>>>>>> 27173faf
[dev-dependencies]
ark-snark = { version = "^0.3.0", default-features = false }
digest = { version = "0.9" }

# curves
ark-bn254 = { version = "^0.3.0", default-features = false, features = [ "curve" ] }
<<<<<<< HEAD

=======
>>>>>>> 27173faf
hex-literal = { version = "0.3.4" }

[features]
default = ["std"]
r1cs = []
plonk = []
std = [
<<<<<<< HEAD
  "codec/std",
=======
  "arkworks-r1cs-circuits/std",
  "arkworks-r1cs-gadgets/std",
  "arkworks-native-gadgets/std",
>>>>>>> 27173faf
  "ark-crypto-primitives/std",
  "ark-ff/std",
  "ark-std/std",
  "ark-r1cs-std/std",
  "ark-relations/std",
  "ark-ec/std",
  "ark-groth16/std",
<<<<<<< HEAD
  "arkworks-r1cs-circuits/std",
  "arkworks-r1cs-gadgets/std",
=======
  "ark-serialize/std",
>>>>>>> 27173faf
  "arkworks-utils/std",
  "ark-bn254/std",
  "codec/std",
]
parallel = [
  "ark-crypto-primitives/parallel",
  "ark-std/parallel",
  "ark-r1cs-std/parallel",
  "ark-ec/parallel",
  "ark-groth16/parallel",
  "ark-ff/parallel",
  "arkworks-r1cs-circuits/parallel",
  "arkworks-r1cs-gadgets/parallel",
<<<<<<< HEAD
  "arkworks-utils/parallel",
=======
>>>>>>> 27173faf
]
<|MERGE_RESOLUTION|>--- conflicted
+++ resolved
@@ -6,16 +6,9 @@
 # See more keys and their definitions at https://doc.rust-lang.org/cargo/reference/manifest.html
 
 [dependencies]
-<<<<<<< HEAD
-arkworks-utils = { path = "../arkworks-utils", version = "0.5.0", features = ["r1cs", "default_poseidon"], default-features = false }
-arkworks-r1cs-circuits = { path = "../arkworks-r1cs-circuits", version = "0.5.0", default-features = false }
-arkworks-r1cs-gadgets = { path = "../arkworks-r1cs-gadgets", version = "0.5.0", features = ["r1cs"], default-features = false }
-arkworks-native-gadgets = { path = "../arkworks-native-gadgets", version = "0.5.0", features = ["r1cs"], default-features = false }
-=======
 arkworks-r1cs-circuits = { path = "../arkworks-r1cs-circuits", version = "0.5.0", default-features = false }
 arkworks-r1cs-gadgets = { path = "../arkworks-r1cs-gadgets", version = "0.5.0", default-features = false }
 arkworks-native-gadgets = { path = "../arkworks-native-gadgets", version = "0.5.0", default-features = false }
->>>>>>> 27173faf
 
 ark-crypto-primitives = { version = "^0.3.0", features = ["r1cs"], default-features = false }
 ark-ff = { version = "^0.3.0", default-features = false }
@@ -30,25 +23,18 @@
 codec = { package = "parity-scale-codec", version = "2.0.0", default-features = false, features = ["derive"] }
 crypto_box = { version = "0.7.1" }
 
-<<<<<<< HEAD
-=======
 [dependencies.arkworks-utils]
 path = "../arkworks-utils"
 version = "0.5.0"
 default-features = false
 features = ["poseidon_bn254_x5_2", "poseidon_bn254_x5_3", "poseidon_bn254_x5_4", "poseidon_bn254_x5_5"]
 
->>>>>>> 27173faf
 [dev-dependencies]
 ark-snark = { version = "^0.3.0", default-features = false }
 digest = { version = "0.9" }
 
 # curves
 ark-bn254 = { version = "^0.3.0", default-features = false, features = [ "curve" ] }
-<<<<<<< HEAD
-
-=======
->>>>>>> 27173faf
 hex-literal = { version = "0.3.4" }
 
 [features]
@@ -56,13 +42,9 @@
 r1cs = []
 plonk = []
 std = [
-<<<<<<< HEAD
-  "codec/std",
-=======
   "arkworks-r1cs-circuits/std",
   "arkworks-r1cs-gadgets/std",
   "arkworks-native-gadgets/std",
->>>>>>> 27173faf
   "ark-crypto-primitives/std",
   "ark-ff/std",
   "ark-std/std",
@@ -70,12 +52,7 @@
   "ark-relations/std",
   "ark-ec/std",
   "ark-groth16/std",
-<<<<<<< HEAD
-  "arkworks-r1cs-circuits/std",
-  "arkworks-r1cs-gadgets/std",
-=======
   "ark-serialize/std",
->>>>>>> 27173faf
   "arkworks-utils/std",
   "ark-bn254/std",
   "codec/std",
@@ -89,8 +66,4 @@
   "ark-ff/parallel",
   "arkworks-r1cs-circuits/parallel",
   "arkworks-r1cs-gadgets/parallel",
-<<<<<<< HEAD
-  "arkworks-utils/parallel",
-=======
->>>>>>> 27173faf
 ]
