--- conflicted
+++ resolved
@@ -188,10 +188,6 @@
 		let params3 = setup_params_x5_3::<Bn254Fr>(curve);
 		let params4 = setup_params_x5_4::<Bn254Fr>(curve);
 		let anchor_setup = AnchorSetup30_2::new(params3, params4);
-<<<<<<< HEAD
-		let (circuit, .., public_inputs) = anchor_setup.setup_random_circuit(rng).unwrap();
-
-=======
 
 		let chain_id = Bn254Fr::rand(rng);
 		let recipient = Bn254Fr::rand(rng);
@@ -215,7 +211,6 @@
 			)
 			.unwrap();
 
->>>>>>> 7f46196b
 		let (pk, vk) = setup_keys::<Bn254, _, _>(circuit.clone(), rng).unwrap();
 		let proof = prove::<Bn254, _, _>(circuit, &pk, rng).unwrap();
 		let res = verify::<Bn254>(&public_inputs, &vk, &proof).unwrap();
@@ -230,50 +225,14 @@
 		let params3 = setup_params_x5_3::<Bn254Fr>(curve);
 		let params4 = setup_params_x5_4::<Bn254Fr>(curve);
 		let anchor_setup = AnchorSetup30_2::new(params3, params4);
-<<<<<<< HEAD
-		let (circuit, .., public_inputs) = anchor_setup.setup_random_circuit(rng).unwrap();
-
-		type GrothSetup = Groth16<Bn254>;
-
-		let (pk, vk) = GrothSetup::circuit_specific_setup(circuit.clone(), rng).unwrap();
-		let proof = GrothSetup::prove(&pk, circuit, rng).unwrap();
-
-		// Without chain_id and nullifier
-		let pi = public_inputs[2..].to_vec();
-		let res = GrothSetup::verify(&vk, &pi, &proof);
-		assert!(res.is_err());
-	}
-
-	#[test]
-	fn should_fail_with_invalid_root() {
-		let rng = &mut test_rng();
-		let curve = Curve::Bn254;
-		let params3 = setup_params_x5_3(curve);
-		let params4 = setup_params_x5_4(curve);
-=======
->>>>>>> 7f46196b
-
-		let chain_id = Bn254Fr::rand(rng);
-		let recipient = Bn254Fr::rand(rng);
-		let relayer = Bn254Fr::rand(rng);
-		let fee = Bn254Fr::rand(rng);
-		let refund = Bn254Fr::rand(rng);
-		let commitment = Bn254Fr::rand(rng);
-
-<<<<<<< HEAD
-		let prover = AnchorSetup30_2::new(params3, params4.clone());
-		let arbitrary_input =
-			AnchorSetup30_2::setup_arbitrary_data(recipient, relayer, fee, refund, commitment);
-		let (leaf_private, leaf_public, leaf, nullifier_hash) =
-			prover.setup_leaf(chain_id, rng).unwrap();
-		let leaves = vec![leaf];
-		let index = 0;
-		let (_, path) = prover.setup_tree_and_path(&leaves, index).unwrap();
-		// Invalid root, but set is valid since it contains root
-		let root = Bn254Fr::rand(rng);
-		let roots_new = [root; TEST_M];
-		let set_private_inputs = AnchorSetup30_2::setup_set(&root, &roots_new).unwrap();
-=======
+
+		let chain_id = Bn254Fr::rand(rng);
+		let recipient = Bn254Fr::rand(rng);
+		let relayer = Bn254Fr::rand(rng);
+		let fee = Bn254Fr::rand(rng);
+		let refund = Bn254Fr::rand(rng);
+		let commitment = Bn254Fr::rand(rng);
+
 		let (leaf_private, _, leaf_hash, ..) = anchor_setup.setup_leaf(chain_id, rng).unwrap();
 		let secret = leaf_private.secret();
 		let nullfier = leaf_private.nullifier();
@@ -281,7 +240,6 @@
 		let index = 0;
 		let (tree, _) = anchor_setup.setup_tree_and_path(&leaves, index).unwrap();
 		let roots = [tree.root().inner(); M];
->>>>>>> 7f46196b
 
 		let (circuit, .., public_inputs) = anchor_setup
 			.setup_circuit_with_privates(
@@ -290,12 +248,6 @@
 			)
 			.unwrap();
 
-<<<<<<< HEAD
-		let (pk, vk) = setup_keys::<Bn254, _, _>(mc.clone(), rng).unwrap();
-		let proof = prove::<Bn254, _, _>(mc, &pk, rng).unwrap();
-		let res = verify::<Bn254>(&public_inputs, &vk, &proof).unwrap();
-		assert!(!res);
-=======
 		type GrothSetup = Groth16<Bn254>;
 
 		let (pk, vk) = GrothSetup::circuit_specific_setup(circuit.clone(), rng).unwrap();
@@ -305,7 +257,6 @@
 		let pi = public_inputs[2..].to_vec();
 		let res = GrothSetup::verify(&vk, &pi, &proof);
 		assert!(res.is_err());
->>>>>>> 7f46196b
 	}
 
 	#[test]
@@ -324,43 +275,6 @@
 		let refund = Bn254Fr::rand(rng);
 		let commitment = Bn254Fr::rand(rng);
 
-<<<<<<< HEAD
-		let prover = AnchorSetup30_2::new(params3, params4.clone());
-		let arbitrary_input =
-			AnchorSetup30_2::setup_arbitrary_data(recipient, relayer, fee, refund, commitment);
-		let (leaf_private, leaf_public, leaf, nullifier_hash) =
-			prover.setup_leaf(chain_id, rng).unwrap();
-		let leaves = vec![leaf];
-		let index = 0;
-		let (tree, path) = prover.setup_tree_and_path(&leaves, index).unwrap();
-		let root = tree.root().inner();
-		// Invalid set
-		let roots_new = [Bn254Fr::rand(rng); TEST_M];
-		let set_private_inputs = AnchorSetup30_2::setup_set(&root, &roots_new).unwrap();
-
-		let mc = Circuit_x5::new(
-			arbitrary_input.clone(),
-			leaf_private,
-			leaf_public,
-			set_private_inputs,
-			roots_new,
-			params4,
-			path,
-			root.clone(),
-			nullifier_hash,
-		);
-		let public_inputs = AnchorSetup30_2::construct_public_inputs(
-			chain_id,
-			nullifier_hash,
-			roots_new,
-			root,
-			recipient,
-			relayer,
-			fee,
-			refund,
-			commitment,
-		);
-=======
 		let (leaf_private, _, leaf_hash, ..) = anchor_setup.setup_leaf(chain_id, rng).unwrap();
 		let secret = leaf_private.secret();
 		let nullfier = leaf_private.nullifier();
@@ -374,7 +288,6 @@
 				commitment,
 			)
 			.unwrap();
->>>>>>> 7f46196b
 
 		let (pk, vk) = setup_keys::<Bn254, _, _>(mc.clone(), rng).unwrap();
 		let proof = prove::<Bn254, _, _>(mc, &pk, rng).unwrap();
@@ -398,44 +311,6 @@
 		let refund = Bn254Fr::rand(rng);
 		let commitment = Bn254Fr::rand(rng);
 
-<<<<<<< HEAD
-		let prover = AnchorSetup30_2::new(params3, params4.clone());
-		let arbitrary_input =
-			AnchorSetup30_2::setup_arbitrary_data(recipient, relayer, fee, refund, commitment);
-		let (leaf_private, leaf_public, _, nullifier_hash) =
-			prover.setup_leaf(chain_id, rng).unwrap();
-		let leaf = Bn254Fr::rand(rng);
-		let leaves = vec![leaf];
-		let index = 0;
-		let (tree, path) = prover.setup_tree_and_path(&leaves, index).unwrap();
-		let root = tree.root().inner();
-		// Invalid set
-		let roots_new = [Bn254Fr::rand(rng); TEST_M];
-		let set_private_inputs = AnchorSetup30_2::setup_set(&root, &roots_new).unwrap();
-
-		let mc = Circuit_x5::new(
-			arbitrary_input.clone(),
-			leaf_private,
-			leaf_public,
-			set_private_inputs,
-			roots_new,
-			params4,
-			path,
-			root.clone(),
-			nullifier_hash,
-		);
-		let public_inputs = AnchorSetup30_2::construct_public_inputs(
-			chain_id,
-			nullifier_hash,
-			roots_new,
-			root,
-			recipient,
-			relayer,
-			fee,
-			refund,
-			commitment,
-		);
-=======
 		let (leaf_private, _, _, ..) = anchor_setup.setup_leaf(chain_id, rng).unwrap();
 		let secret = leaf_private.secret();
 		let nullfier = leaf_private.nullifier();
@@ -450,7 +325,6 @@
 				commitment,
 			)
 			.unwrap();
->>>>>>> 7f46196b
 
 		let (pk, vk) = setup_keys::<Bn254, _, _>(mc.clone(), rng).unwrap();
 		let proof = prove::<Bn254, _, _>(mc, &pk, rng).unwrap();
@@ -480,16 +354,9 @@
 		let leaves = vec![leaf];
 		let index = 0;
 		let (tree, path) = prover.setup_tree_and_path(&leaves, index).unwrap();
-<<<<<<< HEAD
-		let root = tree.root().inner();
-		// Invalid set
-		let roots_new = [Bn254Fr::rand(rng); TEST_M];
-		let set_private_inputs = AnchorSetup30_2::setup_set(&root, &roots_new).unwrap();
-=======
 
 		let root = tree.root().inner();
 		let roots_new = [root; TEST_M];
->>>>>>> 7f46196b
 
 		let mc = Circuit_x5::new(
 			arbitrary_input.clone(),
