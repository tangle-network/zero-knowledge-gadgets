[package]
name = "arkworks-gadgets"
version = "0.5.0"
authors = ["Webb Developers"]
edition = "2018"
description = "Webb protocol's zero-knowledge gadgets written using Arkworks"
license = "MIT/Apache-2.0"
repository = "https://github.com/webb-tools/arkworks-gadgets"
homepage = "https://webb.tools"

# See more keys and their definitions at https://doc.rust-lang.org/cargo/reference/manifest.html

[dependencies]
arkworks-utils = { path = "../arkworks-utils",  version = "0.5.0", default-features = false }
ark-crypto-primitives = { version = "^0.3.0", features = ["r1cs"], default-features = false }
ark-ff = { version = "^0.3.0", default-features = false }
ark-std = { version = "^0.3.0", default-features = false }
ark-r1cs-std = { version = "^0.3.0", default-features = false }
ark-relations = { version = "^0.3.0", default-features = false }

ark-marlin = {version = "^0.3.0", default-features = false }
ark-groth16 = {version = "^0.3.0", default-features = false }
blake2 = { version = "0.9", default-features = false }
ark-poly-commit = { version = "^0.3.0", default-features = false }
ark-poly = { version = "^0.3.0", default-features = false }
ark-snark = { version = "^0.3.0", default-features = false }
ark-ec = { version = "^0.3.0", default-features = false }
ark-serialize = {version = "^0.3.0", default-features = false }
digest = { version = "0.9" }
crypto_box = { version = "0.7.1" }

[dev-dependencies]
<<<<<<< HEAD
arkworks-utils = { path = "../arkworks-utils",  version = "0.4.20", default-features = false, features = ["default_poseidon", "default_mimc"] }
=======
arkworks-utils = { path = "../arkworks-utils",  version = "0.5.0", default-features = false, features = ["default_poseidon", "default_mimc"] }
>>>>>>> 5665c644

# curves
ark-ed-on-bls12-381 = { version = "^0.3.0", default-features = false, features = [ "r1cs" ] }
ark-ed-on-bn254 = { version = "^0.3.0", default-features = false, features = [ "r1cs" ] }
ark-bls12-381 = { version = "^0.3.0", default-features = false, features = [ "curve" ] }
ark-bn254 = { version = "^0.3.0", default-features = false, features = [ "curve" ] }

[features]
default = ["std", "r1cs"]
r1cs = ["arkworks-utils/r1cs"]
std = [
  "ark-std/std",
  "arkworks-utils/std",
]
parallel = [
  "ark-crypto-primitives/parallel",
  "ark-ff/parallel",
  "ark-std/parallel",
  "ark-r1cs-std/parallel",
  "ark-marlin/parallel",
  "ark-groth16/parallel",
  "ark-poly-commit/parallel",
  "ark-poly/parallel",
  "ark-ec/parallel",
  "ark-ff/parallel",
  "ark-std/parallel",
]<|MERGE_RESOLUTION|>--- conflicted
+++ resolved
@@ -30,11 +30,7 @@
 crypto_box = { version = "0.7.1" }
 
 [dev-dependencies]
-<<<<<<< HEAD
-arkworks-utils = { path = "../arkworks-utils",  version = "0.4.20", default-features = false, features = ["default_poseidon", "default_mimc"] }
-=======
 arkworks-utils = { path = "../arkworks-utils",  version = "0.5.0", default-features = false, features = ["default_poseidon", "default_mimc"] }
->>>>>>> 5665c644
 
 # curves
 ark-ed-on-bls12-381 = { version = "^0.3.0", default-features = false, features = [ "r1cs" ] }
