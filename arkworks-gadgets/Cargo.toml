[package]
name = "arkworks-gadgets"
<<<<<<< HEAD
version = "0.4.14"
=======
version = "0.4.17"
>>>>>>> 7f46196b
authors = ["Webb Developers"]
edition = "2018"
description = "Webb protocol's zero-knowledge gadgets written using Arkworks"
license = "MIT/Apache-2.0"
repository = "https://github.com/webb-tools/arkworks-gadgets"
homepage = "https://webb.tools"

# See more keys and their definitions at https://doc.rust-lang.org/cargo/reference/manifest.html

[dependencies]
<<<<<<< HEAD
arkworks-utils = { path = "../arkworks-utils",  version = "0.4.14", default-features = false }
=======
arkworks-utils = { path = "../arkworks-utils",  version = "0.4.17", default-features = false }
>>>>>>> 7f46196b

ark-crypto-primitives = { version = "^0.3.0", features = ["r1cs"], default-features = false }
ark-ff = { version = "^0.3.0", default-features = false }
ark-std = { version = "^0.3.0", default-features = false }
ark-r1cs-std = { version = "^0.3.0", default-features = false }
ark-relations = { version = "^0.3.0", default-features = false }

ark-marlin = {version = "^0.3.0", default-features = false }
ark-groth16 = {version = "^0.3.0", default-features = false }
blake2 = { version = "0.9", default-features = false }
ark-poly-commit = { version = "^0.3.0", default-features = false }
ark-poly = { version = "^0.3.0", default-features = false }
ark-snark = { version = "^0.3.0", default-features = false }
ark-ec = { version = "^0.3.0", default-features = false }
ark-serialize = {version = "^0.3.0", default-features = false }
digest = { version = "0.9" }

# curves
ark-ed-on-bls12-381 = { version = "^0.3.0", default-features = false, features = [ "r1cs" ] }
ark-ed-on-bn254 = { version = "^0.3.0", default-features = false, features = [ "r1cs" ] }
ark-bls12-381 = { version = "^0.3.0", default-features = false, features = [ "curve" ] }
ark-bn254 = { version = "^0.3.0", default-features = false, features = [ "curve" ] }

paste = { version = "1.0.5" }

[features]
default = ["std", "r1cs", "default_mimc", "default_poseidon"]
default_poseidon = ["arkworks-utils/default_poseidon"]
default_mimc = ["arkworks-utils/default_mimc"]
r1cs = ["arkworks-utils/r1cs"]
std = [
  "ark-std/std",
  "arkworks-utils/std",
]<|MERGE_RESOLUTION|>--- conflicted
+++ resolved
@@ -1,10 +1,6 @@
 [package]
 name = "arkworks-gadgets"
-<<<<<<< HEAD
-version = "0.4.14"
-=======
 version = "0.4.17"
->>>>>>> 7f46196b
 authors = ["Webb Developers"]
 edition = "2018"
 description = "Webb protocol's zero-knowledge gadgets written using Arkworks"
@@ -15,11 +11,7 @@
 # See more keys and their definitions at https://doc.rust-lang.org/cargo/reference/manifest.html
 
 [dependencies]
-<<<<<<< HEAD
-arkworks-utils = { path = "../arkworks-utils",  version = "0.4.14", default-features = false }
-=======
 arkworks-utils = { path = "../arkworks-utils",  version = "0.4.17", default-features = false }
->>>>>>> 7f46196b
 
 ark-crypto-primitives = { version = "^0.3.0", features = ["r1cs"], default-features = false }
 ark-ff = { version = "^0.3.0", default-features = false }
