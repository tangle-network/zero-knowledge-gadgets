[package]
name = "arkworks-gadgets"
<<<<<<< HEAD
version = "0.2.0"
authors = ["Drew Stone <drewstone329@gmail.com>"]
=======
version = "0.1.3"
authors = ["Webb Developers"]
>>>>>>> 4d99ef7b
edition = "2018"

# See more keys and their definitions at https://doc.rust-lang.org/cargo/reference/manifest.html

[dependencies]
ark-crypto-primitives = { version = "^0.3.0", features = ["r1cs"], default-features = false }
ark-ff = { version = "^0.3.0", default-features = false }
ark-std = { version = "^0.3.0", default-features = false }
ark-r1cs-std = { version = "^0.3.0", default-features = false }
ark-relations = { version = "^0.3.0", default-features = false }
ark-ed-on-bn254 = { version = "^0.3.0", default-features = false, features = [ "r1cs" ] }
ark-bls12-381 = { version = "^0.3.0", default-features = false, features = [ "curve" ] }
ark-bn254 = { version = "^0.3.0", default-features = false, features = [ "curve" ] }
ark-ed-on-bls12-381 = { version = "^0.3.0", default-features = false, features = [ "r1cs" ] }
ark-marlin = {version = "^0.3.0", default-features = false }
ark-groth16 = {version = "^0.3.0", default-features = false }
blake2 = { version = "0.9", default-features = false }
ark-poly-commit = { version = "^0.3.0", default-features = false }
ark-poly = { version = "^0.3.0", default-features = false }
ark-snark = { version = "^0.3.0", default-features = false }
ark-ec = { version = "^0.3.0", default-features = false }
ark-serialize = {version = "^0.3.0", default-features = false }
digest = { version = "0.9" }

[features]
default = ["std", "default_poseidon", "r1cs"]
default_poseidon = ["poseidon_x5_bn254_5", "poseidon_x5_bn254_3"]
r1cs = []
std = ["ark-std/std"]

poseidon_x5_bn254_5 = []
poseidon_x5_bn254_3 = []

[[bench]]
name = "bridge_bench"
path = "benches/bench.rs"
harness = false
required-features = ["r1cs", "std", "poseidon_x5_bn254_5", "poseidon_x5_bn254_3"]<|MERGE_RESOLUTION|>--- conflicted
+++ resolved
@@ -1,12 +1,7 @@
 [package]
 name = "arkworks-gadgets"
-<<<<<<< HEAD
-version = "0.2.0"
-authors = ["Drew Stone <drewstone329@gmail.com>"]
-=======
-version = "0.1.3"
+version = "0.2.1"
 authors = ["Webb Developers"]
->>>>>>> 4d99ef7b
 edition = "2018"
 
 # See more keys and their definitions at https://doc.rust-lang.org/cargo/reference/manifest.html
