--- conflicted
+++ resolved
@@ -1,12 +1,7 @@
 [package]
 name = "arkworks-gadgets"
-<<<<<<< HEAD
 version = "0.1.3"
-authors = ["Drew Stone <drewstone329@gmail.com>"]
-=======
-version = "0.1.2"
 authors = ["Webb Developers"]
->>>>>>> 71bd7522
 edition = "2018"
 
 # See more keys and their definitions at https://doc.rust-lang.org/cargo/reference/manifest.html
